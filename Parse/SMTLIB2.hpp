--- conflicted
+++ resolved
@@ -303,27 +303,15 @@
    */
   void readDefineFun(const vstring& name, LExprList* iArgs, LExpr* oSort, LExpr* body);
 
-<<<<<<< HEAD
   void readDeclareDatatypes(LExprList* sorts, LExprList* datatypes);
 
   DeclaredFunction declareDatatypeConstructor(unsigned int vsort, LExpr* decl);
   DeclaredFunction declareDatatypeDestructor(const vstring& name, unsigned vsort, unsigned argSort);
   Literal *dcaEqualityLiteral(TermList var, LExpr* decl, unsigned sort);
 
-  // global parsing data structures
-
-  unsigned _nextVar;
-
-  typedef pair<TermList,unsigned> SortedTerm;
-  typedef DHMap<vstring,SortedTerm> TermLookup;
-  typedef Stack<TermLookup*> Scopes;
-  Scopes _scopes;
-
-=======
   /**
    * Parse result of parsing an smtlib term (which can be of sort Bool and therefore represented in vampire by a formula)
    */
->>>>>>> aec54568
   struct ParseResult {
     /** Construct special separator value */
     ParseResult() : sort(0), formula(true), frm(nullptr) {}
