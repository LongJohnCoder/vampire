--- conflicted
+++ resolved
@@ -146,21 +146,23 @@
       continue;
     }
 
-<<<<<<< HEAD
     if (ibRdr.tryAcceptAtom("declare-datatypes")) {
       LExprList* sorts = ibRdr.readList();
       LExprList* datatypes = ibRdr.readList();
 
       readDeclareDatatypes(sorts, datatypes);
-      
-=======
+
+      ibRdr.acceptEOL();
+
+      continue;
+    }
+    
     if (ibRdr.tryAcceptAtom("declare-const")) {
       vstring name = ibRdr.readAtom();
       LExpr* oSort = ibRdr.readNext();
 
       readDeclareFun(name,nullptr,oSort);
 
->>>>>>> aec54568
       ibRdr.acceptEOL();
 
       continue;
@@ -842,7 +844,7 @@
     LispListReader bRdr(decl);
 
     const vstring& dName = bRdr.readAtom();
-    if (isSortSymbol(dName)) {
+    if (isAlreadyKnownSortSymbol(dName)) {
       USER_ERROR("Redeclaring built-in, declared or defined sort symbol as datatype: "+dName);
     }
 
