
/*
 * File Signature.hpp.
 *
 * This file is part of the source code of the software program
 * Vampire. It is protected by applicable
 * copyright laws.
 *
 * This source code is distributed under the licence found here
 * https://vprover.github.io/license.html
 * and in the source directory
 *
 * In summary, you are allowed to use Vampire for non-commercial
 * purposes but not allowed to distribute, modify, copy, create derivatives,
 * or use in competitions. 
 * For other uses of Vampire please contact developers for a different
 * licence, which we will make an effort to provide. 
 */
/**
 * @file Signature.hpp
 * Defines class Signature for handling signatures
 *
 * @since 07/05/2007 Manchester, created anew instead of the old overcomplicated
 *        Signature
 */

#ifndef __Signature__
#define __Signature__

#include "Forwards.hpp"

#include "Debug/Assertion.hpp"

#include "Lib/Allocator.hpp"
#include "Lib/Stack.hpp"
#include "Lib/Map.hpp"
#include "Lib/DHMap.hpp"
#include "Lib/VString.hpp"
#include "Lib/Environment.hpp"

#include "Shell/TermAlgebra.hpp"
#include "Shell/Options.hpp"

#include "Sorts.hpp"
#include "Theory.hpp"
#include "Lib/Environment.hpp"


namespace Kernel {

using namespace std;
using namespace Lib;

/**
 * Class implementing signatures
 */
class Signature
{
 public:
  /** Function or predicate symbol */
  class Symbol {
  protected:
    /** print name */
    vstring _name;
    /** arity */
    unsigned _arity;
    /** the object is of type InterpretedSymbol */
    unsigned _interpreted : 1;
    /** symbol that doesn't come from input problem, but was introduced by Vampire */
    unsigned _introduced : 1;
    /** protected symbols aren't subject to any kind of preprocessing elimination */
    unsigned _protected : 1;
    /** clauses with only skipped symbols will not be output as symbol eliminating */
    unsigned _skip : 1;
    /** marks propositional predicate symbols that are labels to 
        be used as names during consequence finding or function relationship finding */
    unsigned _label : 1;
    /** marks predicates that are equality proxy */
    unsigned _equalityProxy : 1;
    /** used in coloured proofs and interpolation */
    unsigned _color : 2;
    /** marks distinct string constants */
    unsigned _stringConstant : 1;
    /** marks numeric constants, they are only used in TPTP's fof declarations */
    unsigned _numericConstant : 1;
    /** predicate introduced for query answering */
    unsigned _answerPredicate : 1;
    /** marks numbers too large to represent natively */
    unsigned _overflownConstant : 1;
    /** marks term algebra constructors */
    unsigned _termAlgebraCons : 1;
    /** Either a FunctionType of a PredicateType object */
    mutable OperatorType* _type;
    /** List of distinct groups the constant is a member of, all members of a distinct group should be distinct from each other */
    List<unsigned>* _distinctGroups;
    /** number of times it is used in the problem */
    unsigned _usageCount;
    /** if used in the goal **/
    unsigned _inGoal : 1;
    /** if used in a unit **/
    unsigned _inUnit : 1;

  public:
    /** standard constructor */
    Symbol(const vstring& nm,unsigned arity, bool interpreted=false, bool stringConstant=false,bool numericConstant=false,bool overflownConstant=false);
    void destroyFnSymbol();
    void destroyPredSymbol();

    void addColor(Color color);
    /** mark symbol that doesn't come from input problem, but was introduced by Vampire */
    void markIntroduced() { _introduced=1; }
    /** remove the marking that the symbol was introduced, it has now been found in the input
        we should be careful that the previously introduced symbols are renamed elsewhere */
    void unmarkIntroduced(){ _introduced=0; }
    /** mark the symbol as protected so it is not being eliminated by preprocessing */
    void markProtected() { _protected=1; }
    /** mark the symbol as skip for the purpose of symbol elimination */
    void markSkip() { _skip=1; }
    /** mark the symbol as name for consequence finding */
    void markLabel() { ASS_EQ(arity(), 0); _label=1; markProtected(); }
    /** mark symbol to be an answer predicate */
    void markAnswerPredicate() { _answerPredicate=1; markProtected(); }
    /** mark predicate to be an equality proxy */
    void markEqualityProxy() { _equalityProxy=1; }
    /** mark constant as overflown */
    void markOverflownConstant() { _overflownConstant=1; }
    /** mark symbol as a term algebra constructor */
    void markTermAlgebraCons() { _termAlgebraCons=1; }

    /** return true iff symbol is marked as skip for the purpose of symbol elimination */
    bool skip() const { return _skip; }
    /** return true iff the symbol is marked as name predicate
        for consequence finding */
    bool label() const { return _label; }
    /** return the colour of the symbol */
    Color color() const { return static_cast<Color>(_color); }
    /** Return the arity of the symbol */
    inline unsigned arity() const { return _arity; }
    /** Return the name of the symbol */
    inline const vstring& name() const { return _name; }
    /** Return true iff the object is of type InterpretedSymbol */
    inline bool interpreted() const { return _interpreted; }
    /** Return true iff the symbol doesn't come from input problem but was introduced by Vampire */
    inline bool introduced() const { return _introduced; }
    /** Return true iff the symbol is must not be eliminated by proprocessing */
    inline bool protectedSymbol() const { return _protected; }
    /** Return true iff symbol is a distinct string constant */
    inline bool stringConstant() const { return _stringConstant; }
    /** Return true iff symbol is a numeric constant */
    inline bool numericConstant() const { return _numericConstant; }
    /** Return true iff symbol is an answer predicate */
    inline bool answerPredicate() const { return _answerPredicate; }
    /** Return true iff symbol is an equality proxy */
    inline bool equalityProxy() const { return _equalityProxy; }
    /** Return true iff symbol is an overflown constant */
    inline bool overflownConstant() const { return _overflownConstant; }
    /** Return true iff symbol is a term algebra constructor */
    inline bool termAlgebraCons() const { return _termAlgebraCons; }

    /** Increase the usage count of this symbol **/
    inline void incUsageCnt(){ _usageCount++; }
    /** Return the usage count of this symbol **/
    inline unsigned usageCnt() const { return _usageCount; }
    /** Reset usage count to zero, to start again! **/
    inline void resetUsageCnt(){ _usageCount=0; }

    inline void markInGoal(){ _inGoal=1; }
    inline bool inGoal(){ return _inGoal; }
    inline void markInUnit(){ _inUnit=1; }
    inline bool inUnit(){ return _inUnit; }
      
    /** Return true if symbol is an integer constant */
    inline bool integerConstant() const
    { return interpreted() && arity()==0 && fnType()->result()==Sorts::SRT_INTEGER; }
    /** Return true if symbol is a rational constant */
    inline bool rationalConstant() const
    { return interpreted() && arity()==0 && fnType()->result()==Sorts::SRT_RATIONAL; }
    /** Return true if symbol is a real constant */
    inline bool realConstant() const
    { return interpreted() && arity()==0 && fnType()->result()==Sorts::SRT_REAL; }
    
    // changed from return interpreted() && arity()==0 && env.sorts->hasStructuredSort(fnType()->result() to below
    inline bool bitVectorConstant() const
    { return interpreted() && arity()==0 && env.sorts->hasStructuredSort(fnType()->result(), Sorts::StructuredSort::BITVECTOR);}
    
    
    
    /** return true if an interpreted number, note subtle but significant difference from numericConstant **/
    inline bool interpretedNumber() const
    { return integerConstant() || rationalConstant() || realConstant(); }
    
    /** Return value of a bitvector constant */
    inline BitVectorConstantType bitVectorValue() const
    { ASS(bitVectorConstant()); return static_cast<const BitVectorSymbol*>(this)->_theBv; }
    /** Return value of an integer constant */
    inline IntegerConstantType integerValue() const
    { ASS(integerConstant()); return static_cast<const IntegerSymbol*>(this)->_intValue; }
    /** Return value of a rational constant */
    inline RationalConstantType rationalValue() const
    { ASS(rationalConstant()); return static_cast<const RationalSymbol*>(this)->_ratValue; }
    /** Return value of a real constant */
    inline RealConstantType realValue() const
    { ASS(realConstant()); return static_cast<const RealSymbol*>(this)->_realValue; }

    const List<unsigned>* distinctGroups() const { return _distinctGroups; }
    /** This takes the symbol number of this symbol as the symbol doesn't know it
        Note that this should only be called on a constant **/
    void addToDistinctGroup(unsigned group,unsigned this_number);

    void setType(OperatorType* type);
    void forceType(OperatorType* type);
    OperatorType* fnType() const;
    OperatorType* predType() const;

    CLASS_NAME(Signature::Symbol);
    USE_ALLOCATOR(Symbol);
  }; // class Symbol
  
  class InterpretedSymbol
  : public Symbol
  {
    friend class Signature;
    friend class Symbol;
  protected:
    Interpretation _interp;

  public:

    InterpretedSymbol(const vstring& nm, Interpretation interp)
    : Symbol(nm, Theory::getArity(interp), true), _interp(interp)
    {
      CALL("InterpretedSymbol");
    }

    CLASS_NAME(Signature::InterpretedSymbol);
    USE_ALLOCATOR(InterpretedSymbol);

    /** Return the interpreted function that corresponds to this symbol */
    inline Interpretation getInterpretation() const { ASS_REP(interpreted(), _name); return _interp; }
  };
  
  class IntegerSymbol
  : public Symbol
  {
    friend class Signature;
    friend class Symbol;
  protected:
    IntegerConstantType _intValue;

  public:
    IntegerSymbol(const IntegerConstantType& val)
    : Symbol(val.toString(), 0, true), _intValue(val)
    {
      CALL("IntegerSymbol");

      setType(OperatorType::getConstantsType(Sorts::SRT_INTEGER));
    }
    CLASS_NAME(Signature::IntegerSymbol);
    USE_ALLOCATOR(IntegerSymbol);
  };
 
  class RationalSymbol
  : public Symbol
  {
    friend class Signature;
    friend class Symbol;
  protected:
    RationalConstantType _ratValue;

  public:
    RationalSymbol(const RationalConstantType& val)
    : Symbol(val.toString(), 0, true), _ratValue(val)
    {
      CALL("RationalSymbol");

      setType(OperatorType::getConstantsType(Sorts::SRT_RATIONAL));
    }
    CLASS_NAME(Signature::RationalSymbol);
    USE_ALLOCATOR(RationalSymbol);
  };

  class RealSymbol
  : public Symbol
  {
    friend class Signature;
    friend class Symbol;
  protected:
    RealConstantType _realValue;

  public:
    RealSymbol(const RealConstantType& val)
    : Symbol((env.options->proof() == Shell::Options::Proof::PROOFCHECK) ? "$to_real("+val.toString()+")" : val.toNiceString(), 0, true), _realValue(val)
    {
      CALL("RealSymbol");

      setType(OperatorType::getConstantsType(Sorts::SRT_REAL));
    }
    CLASS_NAME(Signature::RealSymbol);
    USE_ALLOCATOR(RealSymbol);
  };
  
class BitVectorSymbol
  : public Symbol
  {
      friend class Signature;
      friend class Symbol;
  protected:
      BitVectorConstantType _theBv;
      
  public:
      BitVectorSymbol(const BitVectorConstantType& val)
      : Symbol(val.toString(), 0, true), _theBv(val)
      {
        CALL("BitVectorSymbol");
        
        unsigned outSort = env.sorts->addBitVectorSort(val.size());
        
        setType(new FunctionType(outSort));
        
      }
      CLASS_NAME(Signature::BitVectorSymbol);
      USE_ALLOCATOR(BitVectorSymbol);
    };
  
  //////////////////////////////////////
  // Uninterpreted symbol declarations
  //

  unsigned addPredicate(const vstring& name,unsigned arity,bool& added);
  unsigned addFunction(const vstring& name,unsigned arity,bool& added,bool overflowConstant = false);

  /**
   * If a predicate with this name and arity exists, return its number.
   * Otherwise, add a new one and return its number.
   *
   * @param name name of the symbol
   * @param arity arity of the symbol
   * @since 07/05/2007 Manchester
   */
  unsigned addPredicate(const vstring& name,unsigned arity)
  {
    bool added;
    return addPredicate(name,arity,added);
  }
  /**
   * If a function with this name and arity exists, return its number.
   * Otherwise, add a new one and return its number.
   *
   * @since 28/12/2007 Manchester
   */
  unsigned addFunction(const vstring& name,unsigned arity)
  {
    bool added;
    return addFunction(name,arity,added);
  }
  /**
   * If a unique string constant with this name and arity exists, return its number.
   * Otherwise, add a new one and return its number.
   *
   * The added constant is of sort Sorts::SRT_DEFAULT.
   */
  unsigned addStringConstant(const vstring& name);
  unsigned addFreshFunction(unsigned arity, const char* prefix, const char* suffix = 0);
  unsigned addSkolemFunction(unsigned arity,const char* suffix = 0);
  unsigned addFreshPredicate(unsigned arity, const char* prefix, const char* suffix = 0);
  unsigned addSkolemPredicate(unsigned arity,const char* suffix = 0);
  unsigned addNamePredicate(unsigned arity);

  // Interpreted symbol declarations
<<<<<<< HEAD

  unsigned addInterpretedFunction(Interpretation itp, const vstring& name);
  unsigned addInterpretedPredicate(Interpretation itp, const vstring& name);
 /////////////////////////////////////////////////////////
  unsigned addBitVectorConstant(const BitVectorConstantType& value);
 /////////////////////////////////////////////////////////
=======
>>>>>>> 83e71914
  unsigned addIntegerConstant(const vstring& number,bool defaultSort);
  unsigned addRationalConstant(const vstring& numerator, const vstring& denominator,bool defaultSort);
  unsigned addRealConstant(const vstring& number,bool defaultSort);

  unsigned addIntegerConstant(const IntegerConstantType& number);
  unsigned addRationalConstant(const RationalConstantType& number);
  unsigned addRealConstant(const RealConstantType& number);

<<<<<<< HEAD
  vstring getInterpretationName(Interpretation interp);
  unsigned getInterpretingSymbol(Interpretation interp);
  unsigned getInterpretingSymbol(Interpretation interp, int argSort1, int argSort2);

  unsigned getStructureInterpretationFunctor(unsigned theorySort, Theory::StructuredSortInterpretation ssi, unsigned arg1, unsigned arg2);
  unsigned getStructureInterpretationFunctor(unsigned theorySort, Theory::StructuredSortInterpretation ssi);
=======
  unsigned addInterpretedFunction(Interpretation itp, OperatorType* type, const vstring& name);
  unsigned addInterpretedFunction(Interpretation itp, const vstring& name)
  {
    CALL("Signature::addInterpretedFunction(Interpretation,const vstring&)");
    ASS(!Theory::isPolymorphic(itp));
    return addInterpretedFunction(itp,Theory::getNonpolymorphicOperatorType(itp),name);
  }
>>>>>>> 83e71914

  unsigned addInterpretedPredicate(Interpretation itp, OperatorType* type, const vstring& name);
  unsigned addInterpretedPredicate(Interpretation itp, const vstring& name)
  {
    CALL("Signature::addInterpretedPredicate(Interpretation,const vstring&)");
    ASS(!Theory::isPolymorphic(itp));
    return addInterpretedPredicate(itp,Theory::getNonpolymorphicOperatorType(itp),name);
  }

  unsigned getInterpretingSymbol(Interpretation interp, OperatorType* type);
  unsigned getInterpretingSymbol(Interpretation interp)
  {
    CALL("Signature::getInterpretingSymbol(Interpretation)");
    ASS(!Theory::isPolymorphic(interp));
    return getInterpretingSymbol(interp,Theory::getNonpolymorphicOperatorType(interp));
  }

  /** Return true iff there is a symbol interpreted by Interpretation @b interp */
  bool haveInterpretingSymbol(Interpretation interp, OperatorType* type) const {
    CALL("Signature::haveInterpretingSymbol(Interpretation, OperatorType*)");
    return _iSymbols.find(std::make_pair(interp,type));
  }
  bool haveInterpretingSymbol(Interpretation interp)
  {
    CALL("Signature::haveInterpretingSymbol(Interpretation)");
    ASS(!Theory::isPolymorphic(interp));
    return haveInterpretingSymbol(interp,Theory::getNonpolymorphicOperatorType(interp));
  }

  /** return the name of a function with a given number */
  const vstring& functionName(int number);
  /** return the name of a predicate with a given number */
  const vstring& predicateName(int number)
  {
    return _preds[number]->name();
  }
  /** return the arity of a function with a given number */
  const unsigned functionArity(int number)
  {
    CALL("Signature::functionArity");
    return _funs[number]->arity();
  }
  /** return the arity of a predicate with a given number */
  const unsigned predicateArity(int number)
  {
    CALL("Signature::predicateArity");
    return _preds[number]->arity();
  }

  const bool predicateColored(int number)
  {
    return _preds[number]->color()!=COLOR_TRANSPARENT;
  }

  const bool functionColored(int number)
  {
    return _funs[number]->color()!=COLOR_TRANSPARENT;
  }

  /** return true iff predicate of given @b name and @b arity exists. */
  bool isPredicateName(vstring name, unsigned arity)
  {
    vstring symbolKey = key(name,arity);
    unsigned tmp;
    return _predNames.find(symbolKey,tmp);
  }

  /** return the number of functions */
  unsigned functions() const { return _funs.length(); }
  /** return the number of predicates */
  unsigned predicates() const { return _preds.length(); }

  /** Return the function symbol by its number */
  inline Symbol* getFunction(unsigned n)
  {
    ASS_REP(n < _funs.length(),n);
    return _funs[n];
  } // getFunction
  /** Return the predicate symbol by its number */
  inline Symbol* getPredicate(unsigned n)
  {
    ASS(n < _preds.length());
    return _preds[n];
  } // getPredicate

  Signature();
  ~Signature();

  CLASS_NAME(Signature);
  USE_ALLOCATOR(Signature);

  bool functionExists(const vstring& name,unsigned arity) const;
  bool predicateExists(const vstring& name,unsigned arity) const;

  unsigned getFunctionNumber(const vstring& name, unsigned arity) const;
  unsigned getPredicateNumber(const vstring& name, unsigned arity) const;
  
  Unit* getDistinctGroupPremise(unsigned group);
  unsigned createDistinctGroup(Unit* premise = 0);
  void addToDistinctGroup(unsigned constantSymbol, unsigned groupId);
  bool hasDistinctGroups(){ return _distinctGroupsAddedTo; }
  void noDistinctGroupsLeft(){ _distinctGroupsAddedTo=false; }
  Stack<Stack<unsigned>*> getDistinctGroupMembers(){ return _distinctGroupMembers; }

  bool hasTermAlgebras() { return !_termAlgebras.isEmpty(); }
      
  static vstring key(const vstring& name,int arity);

  /** the number of string constants */
  unsigned strings() const {return _strings;}
  /** the number of integer constants */
  unsigned integers() const {return _integers;}
  /** the number of rational constants */
  unsigned rationals() const {return _rationals;}
  /** the number of real constants */
  unsigned reals() const {return _reals;}
  /** the number of bitvector constants */
  unsigned bitvectors() const {return _bitvectors;}

  static const unsigned STRING_DISTINCT_GROUP;
<<<<<<< HEAD
  static const unsigned INTEGER_DISTINCT_GROUP;
  static const unsigned RATIONAL_DISTINCT_GROUP;
  static const unsigned REAL_DISTINCT_GROUP;
  static unsigned LAST_BUILT_IN_DISTINCT_GROUP;
  //static const unsigned BITVECTOR_DISTINCT_GROUP;
=======
>>>>>>> 83e71914

  unsigned getFoolConstantSymbol(bool isTrue){ 
    if(!_foolConstantsDefined){
      _foolFalse = addFunction("$$false",0); 
      getFunction(_foolFalse)->setType(OperatorType::getConstantsType(Sorts::SRT_BOOL));
      _foolTrue = addFunction("$$true",0);
      getFunction(_foolTrue)->setType(OperatorType::getConstantsType(Sorts::SRT_BOOL));
      _foolConstantsDefined=true;
    }
    return isTrue ? _foolTrue : _foolFalse;
  }
  bool isFoolConstantSymbol(bool isTrue, unsigned number){
    if(!_foolConstantsDefined) return false;
    return isTrue ? number==_foolTrue : number==_foolFalse;
  }

  bool isTermAlgebraSort(unsigned sort) { return _termAlgebras.find(sort); }
  Shell::TermAlgebra *getTermAlgebraOfSort(unsigned sort) { return _termAlgebras.get(sort); }
  void addTermAlgebra(Shell::TermAlgebra *ta) { _termAlgebras.insert(ta->sort(), ta); }
  VirtualIterator<Shell::TermAlgebra*> termAlgebrasIterator() const { return _termAlgebras.range(); }
  Shell::TermAlgebraConstructor* getTermAlgebraConstructor(unsigned functor);

  void recordDividesNvalue(TermList n){
    _dividesNvalues.push(n);
  }
  Stack<TermList>& getDividesNvalues(){ return _dividesNvalues; }

  static bool symbolNeedsQuoting(vstring name, bool interpreted, unsigned arity);
  
  unsigned getArg1(){ return _arg1; }
  unsigned getArg2(){ return _arg2; }
  void setArg1(unsigned a1){
      _arg1 = a1;
  } 
  
  void setArg2(unsigned a2){
      _arg2 = a2;
  }

private:
    
    
  DHMap<unsigned,unsigned> bitVector_D_G_map;
  Stack<TermList> _dividesNvalues;
  unsigned _arg1;
  unsigned _arg2;
  bool _foolConstantsDefined;
  unsigned _foolTrue;
  unsigned _foolFalse;

  static bool isProtectedName(vstring name);
  static bool charNeedsQuoting(char c, bool first);
  /** Stack of function symbols */
  Stack<Symbol*> _funs;
  /** Stack of predicate symbols */
  Stack<Symbol*> _preds;
  /**
   * Map from vstring "name_arity" to their numbers
   *
   * String constants have key "value_c", integer constants "value_n",
   * rational "numerator_denominator_q" and real "value_r".
   */
  SymbolMap _funNames;
  /** Map from vstring "name_arity" to their numbers */
  SymbolMap _predNames;
  /** Map for the arity_check options: maps symbols to their arities */
  SymbolMap _arityCheck;
  /** Last number used for fresh functions and predicates */
  int _nextFreshSymbolNumber;

  /** Number of Skolem functions (this is just for LaTeX output) */
  unsigned _skolemFunctionCount;

  /** Map from symbol names to variable numbers*/
  SymbolMap _varNames;
  
  // Store the premise of a distinct group for proof printing, if 0 then group is input
  Stack<Unit*> _distinctGroupPremises;
  // We only store members up until a hard-coded limit i.e. the limit at which we will expand the group
  Stack<Stack<unsigned>*> _distinctGroupMembers;
  // Flag to indicate if any distinct groups have members
  bool _distinctGroupsAddedTo;

  /**
   * Map from MonomorphisedInterpretation values to function and predicate symbols representing them
   *
   * We mix here function and predicate symbols, but it is not a problem, as
   * the MonomorphisedInterpretation value already determines whether we deal with a function
   * or a predicate.
   */
  DHMap<Theory::MonomorphisedInterpretation, unsigned> _iSymbols;

  /** the number of string constants */
  unsigned _strings;
  /** the number of integer constants */
  unsigned _integers;
  /** the number of rational constants */
  unsigned _rationals;
  /** the number of real constants */
  unsigned _reals;
  /** the number of bitvector constants*/
  unsigned _bitvectors;

  /**
   * Map from sorts to the associated term algebra, if applicable for the sort
   */ 
  DHMap<unsigned, Shell::TermAlgebra*> _termAlgebras;

  void defineOptionTermAlgebra(unsigned optionSort);
  void defineEitherTermAlgebra(unsigned eitherSort);
}; // class Signature

}

#endif // __Signature__<|MERGE_RESOLUTION|>--- conflicted
+++ resolved
@@ -181,9 +181,7 @@
     
     // changed from return interpreted() && arity()==0 && env.sorts->hasStructuredSort(fnType()->result() to below
     inline bool bitVectorConstant() const
-    { return interpreted() && arity()==0 && env.sorts->hasStructuredSort(fnType()->result(), Sorts::StructuredSort::BITVECTOR);}
-    
-    
+    { return interpreted() && arity()==0 && env.sorts->isOfStructuredSort(fnType()->result(), Sorts::StructuredSort::BITVECTOR);}
     
     /** return true if an interpreted number, note subtle but significant difference from numericConstant **/
     inline bool interpretedNumber() const
@@ -227,7 +225,7 @@
   public:
 
     InterpretedSymbol(const vstring& nm, Interpretation interp)
-    : Symbol(nm, Theory::getArity(interp), true), _interp(interp)
+    : Symbol(nm, theory->getArity(interp), true), _interp(interp)
     {
       CALL("InterpretedSymbol");
     }
@@ -315,7 +313,7 @@
         
         unsigned outSort = env.sorts->addBitVectorSort(val.size());
         
-        setType(new FunctionType(outSort));
+        setType(OperatorType::getConstantsType(outSort));
         
       }
       CLASS_NAME(Signature::BitVectorSymbol);
@@ -367,15 +365,7 @@
   unsigned addNamePredicate(unsigned arity);
 
   // Interpreted symbol declarations
-<<<<<<< HEAD
-
-  unsigned addInterpretedFunction(Interpretation itp, const vstring& name);
-  unsigned addInterpretedPredicate(Interpretation itp, const vstring& name);
- /////////////////////////////////////////////////////////
   unsigned addBitVectorConstant(const BitVectorConstantType& value);
- /////////////////////////////////////////////////////////
-=======
->>>>>>> 83e71914
   unsigned addIntegerConstant(const vstring& number,bool defaultSort);
   unsigned addRationalConstant(const vstring& numerator, const vstring& denominator,bool defaultSort);
   unsigned addRealConstant(const vstring& number,bool defaultSort);
@@ -384,14 +374,6 @@
   unsigned addRationalConstant(const RationalConstantType& number);
   unsigned addRealConstant(const RealConstantType& number);
 
-<<<<<<< HEAD
-  vstring getInterpretationName(Interpretation interp);
-  unsigned getInterpretingSymbol(Interpretation interp);
-  unsigned getInterpretingSymbol(Interpretation interp, int argSort1, int argSort2);
-
-  unsigned getStructureInterpretationFunctor(unsigned theorySort, Theory::StructuredSortInterpretation ssi, unsigned arg1, unsigned arg2);
-  unsigned getStructureInterpretationFunctor(unsigned theorySort, Theory::StructuredSortInterpretation ssi);
-=======
   unsigned addInterpretedFunction(Interpretation itp, OperatorType* type, const vstring& name);
   unsigned addInterpretedFunction(Interpretation itp, const vstring& name)
   {
@@ -399,7 +381,6 @@
     ASS(!Theory::isPolymorphic(itp));
     return addInterpretedFunction(itp,Theory::getNonpolymorphicOperatorType(itp),name);
   }
->>>>>>> 83e71914
 
   unsigned addInterpretedPredicate(Interpretation itp, OperatorType* type, const vstring& name);
   unsigned addInterpretedPredicate(Interpretation itp, const vstring& name)
@@ -520,14 +501,6 @@
   unsigned bitvectors() const {return _bitvectors;}
 
   static const unsigned STRING_DISTINCT_GROUP;
-<<<<<<< HEAD
-  static const unsigned INTEGER_DISTINCT_GROUP;
-  static const unsigned RATIONAL_DISTINCT_GROUP;
-  static const unsigned REAL_DISTINCT_GROUP;
-  static unsigned LAST_BUILT_IN_DISTINCT_GROUP;
-  //static const unsigned BITVECTOR_DISTINCT_GROUP;
-=======
->>>>>>> 83e71914
 
   unsigned getFoolConstantSymbol(bool isTrue){ 
     if(!_foolConstantsDefined){
@@ -557,23 +530,10 @@
 
   static bool symbolNeedsQuoting(vstring name, bool interpreted, unsigned arity);
   
-  unsigned getArg1(){ return _arg1; }
-  unsigned getArg2(){ return _arg2; }
-  void setArg1(unsigned a1){
-      _arg1 = a1;
-  } 
-  
-  void setArg2(unsigned a2){
-      _arg2 = a2;
-  }
-
 private:
     
-    
-  DHMap<unsigned,unsigned> bitVector_D_G_map;
   Stack<TermList> _dividesNvalues;
-  unsigned _arg1;
-  unsigned _arg2;
+
   bool _foolConstantsDefined;
   unsigned _foolTrue;
   unsigned _foolFalse;
