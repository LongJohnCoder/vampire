
/*
 * File Signature.cpp.
 *
 * This file is part of the source code of the software program
 * Vampire. It is protected by applicable
 * copyright laws.
 *
 * This source code is distributed under the licence found here
 * https://vprover.github.io/license.html
 * and in the source directory
 *
 * In summary, you are allowed to use Vampire for non-commercial
 * purposes but not allowed to distribute, modify, copy, create derivatives,
 * or use in competitions. 
 * For other uses of Vampire please contact developers for a different
 * licence, which we will make an effort to provide. 
 */
/**
 * @file Signature.cpp
 * Implements class Signature for handling signatures
 */

#include "Lib/Environment.hpp"
#include "Lib/Int.hpp"
#include "Shell/Options.hpp"
#include "Shell/DistinctGroupExpansion.hpp"

#include "Signature.hpp"

#include "BitVectorOperations.hpp"

using namespace std;
using namespace Kernel;
using namespace Shell;

const unsigned Signature::STRING_DISTINCT_GROUP = 0;
<<<<<<< HEAD
const unsigned Signature::INTEGER_DISTINCT_GROUP = 1;
const unsigned Signature::RATIONAL_DISTINCT_GROUP = 2;
const unsigned Signature::REAL_DISTINCT_GROUP = 3;
//const unsigned Signature::BITVECTOR_DISTINCT_GROUP = 4;
unsigned Signature::LAST_BUILT_IN_DISTINCT_GROUP = 3;
=======
>>>>>>> 83e71914

/**
 * Standard constructor.
 * @since 03/05/2013 train London-Manchester, argument numericConstant added
 * @author Andrei Voronkov
 */
Signature::Symbol::Symbol(const vstring& nm,unsigned arity, bool interpreted, bool stringConstant,bool numericConstant, bool overflownConstant)
  : _name(nm),
    _arity(arity),
    _interpreted(interpreted ? 1 : 0),
    _introduced(0),
    _protected(0),
    _skip(0),
    _label(0),
    _equalityProxy(0),
    _color(COLOR_TRANSPARENT),
    _stringConstant(stringConstant ? 1: 0),
    _numericConstant(numericConstant ? 1: 0),
    _answerPredicate(0),
    _overflownConstant(overflownConstant ? 1 : 0),
    _termAlgebraCons(0),
    _type(0),
    _distinctGroups(0),
    _usageCount(0)
{
  CALL("Signature::Symbol::Symbol");
  ASS(!stringConstant || arity==0);

  if (!stringConstant && !numericConstant && !overflownConstant && symbolNeedsQuoting(_name, interpreted,arity)) {
    _name="'"+_name+"'";
  }
  if (_interpreted || isProtectedName(nm)) {
    markProtected();
  }
} // Symbol::Symbol

/**
 * Deallocate function Symbol object
 */
void Signature::Symbol::destroyFnSymbol()
{
  CALL("Signature::Symbol::destroyFnSymbol");

  if (integerConstant()) {
    delete static_cast<IntegerSymbol*>(this);
  }
  else if (rationalConstant()) {
    delete static_cast<RationalSymbol*>(this);
  }
  else if (realConstant()) {
    delete static_cast<RealSymbol*>(this);
  }
  else if (bitVectorConstant()){
      delete static_cast<BitVectorSymbol*>(this);
  }
  else if (interpreted()) {
    delete static_cast<InterpretedSymbol*>(this);
  }
  else {
    delete this;
  }
}

/**
 * Deallocate predicate Symbol object
 */
void Signature::Symbol::destroyPredSymbol()
{
  CALL("Signature::Symbol::destroyPredSymbol");

  if (interpreted()) {
    delete static_cast<InterpretedSymbol*>(this);
  }
  else {
    delete this;
  }
}

/**
 * Add constant symbol into a distinct group
 *
 * A constant can be added into one particular distinct group
 * at most once
 *
 * We also record the symbol in the group's members, under certain conditions
 */
void Signature::Symbol::addToDistinctGroup(unsigned group,unsigned this_number)
{
  CALL("Signature::Symbol::addToDistinctGroup");

  ASS_EQ(arity(), 0);
  ASS(!List<unsigned>::member(group, _distinctGroups))

  List<unsigned>::push(group, _distinctGroups);

  env.signature->_distinctGroupsAddedTo=true;

  Stack<unsigned>* members = env.signature->_distinctGroupMembers[group];
  if(members->size() <= DistinctGroupExpansion::EXPAND_UP_TO_SIZE || env.options->bfnt()
                       || env.options->saturationAlgorithm()==Options::SaturationAlgorithm::FINITE_MODEL_BUILDING){
    // we add one more than EXPAND_UP_TO_SIZE to signal to DistinctGroupExpansion::apply not to expand
    // ... instead DistinctEqualitySimplifier will take over
    members->push(this_number);
  }

} // addToDistinctGroup

/**
 * Set type of the symbol
 *
 * The type can be set only once for each symbol, and if the type
 * should be different from the default type, this function must be
 * called before any call to @c fnType() or @c predType().
 */
void Signature::Symbol::setType(OperatorType* type)
{
  CALL("Signature::Symbol::setType");
  ASS(!_type);

  _type = type;
}

/**
 * This force the type to change
 * This can be unsafe so should only be used when you know it is safe to
 * change the type i.e. nothing yet relies on the type of this symbol
 */
void Signature::Symbol::forceType(OperatorType* type)
{
  CALL("Signature::Symbol::forceType");
  if(_type){ delete _type; }
  _type = type;
}

/**
 * Return the type of a function symbol
 *
 * If the @c setType() function was not called before, the function
 * symbol is assigned a default type.
 */
OperatorType* Signature::Symbol::fnType() const
{
  CALL("Signature::Symbol::fnType");

  if (!_type) {
    _type = OperatorType::getFunctionType(arity(), (unsigned*)0, Sorts::SRT_DEFAULT);
  }
  return _type;
}

/**
 * Return the type of a predicate symbol
 *
 * If the @c setType() function was not called before, the function
 * symbol is assigned a default type.
 */
OperatorType* Signature::Symbol::predType() const
{
  CALL("Signature::Symbol::predType");

  if (!_type) {
    _type = OperatorType::getPredicateType(arity(), (unsigned*)0);
  }
  return _type;
}


/**
 * Create a Signature.
 * @since 07/05/2007 Manchester
 * @since 04/05/2015 Gothenburg -- add true and false
 */
Signature::Signature ():
    _foolConstantsDefined(false), _foolTrue(0), _foolFalse(0),
    _funs(32),
    _preds(32),
    _nextFreshSymbolNumber(0),
    _skolemFunctionCount(0),
    _distinctGroupsAddedTo(false),
    _strings(0),
    _integers(0),
    _rationals(0),
    _reals(0),
    _termAlgebras()
{
  CALL("Signature::Signature");

  // initialize equality
  addPredicate("=", 2);
  ASS_EQ(predicateName(0), "="); //equality must have number 0
  getPredicate(0)->markSkip();

  unsigned aux;
  aux = createDistinctGroup();
  ASS_EQ(STRING_DISTINCT_GROUP, aux);
<<<<<<< HEAD
  aux = createDistinctGroup();
  ASS_EQ(INTEGER_DISTINCT_GROUP, aux);
  aux = createDistinctGroup();
  ASS_EQ(RATIONAL_DISTINCT_GROUP, aux);
  aux = createDistinctGroup();
  ASS_EQ(REAL_DISTINCT_GROUP, aux);
  //aux = createDistinctGroup();asd
 // ASS_EQ(BITVECTOR_DISTINCT_GROUP, aux);
=======
>>>>>>> 83e71914
} // Signature::Signature

/**
 * Destroy a Signature.
 * @since 07/05/2007 Manchester
 */
Signature::~Signature ()
{
  for (int i = _funs.length()-1;i >= 0;i--) {
    _funs[i]->destroyFnSymbol();
  }
  
  for (int i = _preds.length()-1;i >= 0;i--) {
    _preds[i]->destroyPredSymbol();
  }
<<<<<<< HEAD
    
  for (int i = _vars.length()-1; i>= 0 ; i--){
      
    delete _vars[i];
  }
} // Signature::~Signature

/**
 * Add interpreted function
 */
unsigned Signature::addInterpretedFunction(Interpretation interpretation, const vstring& name)
{
  CALL("Signature::addInterpretedFunction");
  ASS(Theory::isFunction(interpretation));

  unsigned res;
  if (_iSymbols.find(interpretation,res)) { // already declared
    if (name!=functionName(res)) {
      USER_ERROR("Interpreted function '"+functionName(res)+"' has the same interpretation as '"+name+"' should have");
    }
    return res;
  }

  vstring symbolKey = name+"_i"+Int::toString(interpretation);
  ASS(!_funNames.find(symbolKey));

  unsigned fnNum = _funs.length();
  InterpretedSymbol* sym = new InterpretedSymbol(name, interpretation);
  _funs.push(sym);
  _funNames.insert(symbolKey, fnNum);
  ALWAYS(_iSymbols.insert(interpretation, fnNum));
  BaseType* fnType = Theory::getOperationType(interpretation);
  ASS(fnType->isFunctionType());
  sym->setType(fnType);
  return fnNum;
} // Signature::addInterpretedFunction

/**
 * Add interpreted predicate
 */
unsigned Signature::addInterpretedPredicate(Interpretation interpretation, const vstring& name)
{
  CALL("Signature::addInterpretedPredicate");
  ASS(!Theory::isFunction(interpretation));
 
  unsigned res;
  if (_iSymbols.find(interpretation,res)) { // already declared
    if (name!=predicateName(res)) {
      USER_ERROR("Interpreted predicate '"+predicateName(res)+"' has the same interpretation as '"+name+"' should have");
    }
    return res;
  }

  vstring symbolKey = name+"_i"+Int::toString(interpretation);

  ASS(!_predNames.find(symbolKey));

  unsigned predNum = _preds.length();
  InterpretedSymbol* sym = new InterpretedSymbol(name, interpretation);
  _preds.push(sym);
  _predNames.insert(symbolKey,predNum);
  ALWAYS(_iSymbols.insert(interpretation, predNum));
  if (predNum!=0) {
    BaseType* predType = Theory::getOperationType(interpretation);
    ASS_REP(!predType->isFunctionType(), predType->toString());
    sym->setType(predType);
  }
  return predNum;
} // Signature::addInterpretedPredicate


/**
=======
} // Signature::~Signature

/**
>>>>>>> 83e71914
 * Add an integer constant to the signature. If defaultSort is true, treat it as
 * a term of the default sort, otherwise as an interepreted integer value.
 * @since 03/05/2013 train Manchester-London
 * @author Andrei Voronkov
 */
unsigned Signature::addIntegerConstant(const vstring& number,bool defaultSort)
{
  CALL("Signature::addIntegerConstant(vstring)");

  IntegerConstantType value(number);
  if (!defaultSort) {
    return addIntegerConstant(value);
  }

  // default sort should be used
  vstring name = value.toString();
  vstring symbolKey = name + "_n";
  unsigned result;
  if (_funNames.find(symbolKey,result)) {
    return result;
  }

  result = _funs.length();
  Symbol* sym = new Symbol(name,0,false,false,true);
  /*
  sym->addToDistinctGroup(INTEGER_DISTINCT_GROUP,result);
  if(defaultSort){ 
     sym->addToDistinctGroup(STRING_DISTINCT_GROUP,result); // numbers are disctinct from strings
  }
  */
  _funs.push(sym);
  _funNames.insert(symbolKey,result);
  return result;
} // Signature::addIntegerConstant
unsigned Signature::addBitVectorConstant(const BitVectorConstantType& value)
{
    CALL("Signature::addBitVectorConstant(vstring, vstring)");
    
    vstring key;
    DArray<bool> t = value.getBinArray();
    vstring forKey = BitVectorOperations::boolArraytoString(t); 
    
    key = Int::toString(value.size()) + "_" + forKey + "_bv";
    unsigned result;
    if (_funNames.find(key, result)){
        return result;
    }
    
    _bitvectors++;
    result = _funs.length();
    Symbol* sym = new BitVectorSymbol(value);
    
    _funs.push(sym);
    _funNames.insert(key, result);
     // here use the sort of bvonstanttype to look for the distinct group number in a hashmap
    unsigned bvSort = env.sorts->addBitVectorSort(value.size());
    if (!bitVector_D_G_map.find(bvSort))
    {
        LAST_BUILT_IN_DISTINCT_GROUP++;
        unsigned aux = createDistinctGroup();
        ASS_EQ(LAST_BUILT_IN_DISTINCT_GROUP,aux);
        bitVector_D_G_map.insert(bvSort,LAST_BUILT_IN_DISTINCT_GROUP);
        sym->addToDistinctGroup(LAST_BUILT_IN_DISTINCT_GROUP , result);
    }
    else 
    {
        unsigned vall = bitVector_D_G_map.get(bvSort);
        sym->addToDistinctGroup(vall , result);
        
    }
    
    sym->addToDistinctGroup(STRING_DISTINCT_GROUP,result); // numbers are distinct from strings
    return result;
}

/**
 * Add an integer constant to the signature.
 * @todo something smarter, so that we don't need to convert all values to string
 */
unsigned Signature::addIntegerConstant(const IntegerConstantType& value)
{
  CALL("Signature::addIntegerConstant");
 
  vstring key = value.toString() + "_n";
  unsigned result;
  if (_funNames.find(key, result)) {
    return result;
  }
  _integers++;
  result = _funs.length();
  Symbol* sym = new IntegerSymbol(value);
  _funs.push(sym);
  _funNames.insert(key,result);
  /*
  sym->addToDistinctGroup(INTEGER_DISTINCT_GROUP,result);
  */
  return result;
} // addIntegerConstant

/**
 * Add a rational constant to the signature. If defaultSort is true, treat it as
 * a term of the default sort, otherwise as an interepreted rational value.
 * @since 03/05/2013 London
 * @author Andrei Voronkov
 */
unsigned Signature::addRationalConstant(const vstring& numerator, const vstring& denominator,bool defaultSort)
{
  CALL("Signature::addRationalConstant(vstring,vstring)");

  RationalConstantType value(numerator, denominator);
  if (!defaultSort) {
    return addRationalConstant(value);
  }

  vstring name = value.toString();
  vstring key = name + "_q";
  unsigned result;
  if (_funNames.find(key,result)) {
    return result;
  }
  result = _funs.length();
  Symbol* sym = new Symbol(name,0,false,false,true);
  /*
  if(defaultSort){ 
    sym->addToDistinctGroup(STRING_DISTINCT_GROUP,result); // numbers are distinct from strings
  }
  sym->addToDistinctGroup(RATIONAL_DISTINCT_GROUP,result);
  */
  _funs.push(sym);
  _funNames.insert(key,result);
  return result;
} // addRatonalConstant

unsigned Signature::addRationalConstant(const RationalConstantType& value)
{
  CALL("Signature::addRationalConstant");

  vstring key = value.toString() + "_q";
  unsigned result;
  if (_funNames.find(key, result)) {
    return result;
  }
  _rationals++;
  result = _funs.length();
  _funs.push(new RationalSymbol(value));
  _funNames.insert(key, result);
  return result;
} // Signature::addRationalConstant

/**
 * Add a real constant to the signature. If defaultSort is true, treat it as
 * a term of the default sort, otherwise as an interepreted real value.
 * @since 03/05/2013 London
 * @author Andrei Voronkov
 */
unsigned Signature::addRealConstant(const vstring& number,bool defaultSort)
{
  CALL("Signature::addRealConstant(vstring)");

  RealConstantType value(number);
  if (!defaultSort) {
    return addRealConstant(value);
  }
  vstring key = value.toString() + "_r";
  unsigned result;
  if (_funNames.find(key,result)) {
    return result;
  }
  result = _funs.length();
  Symbol* sym = new Symbol(value.toNiceString(),0,false,false,true);
  /*
  if(defaultSort){ 
    sym->addToDistinctGroup(STRING_DISTINCT_GROUP,result); // numbers are distinct from strings
  }
  sym->addToDistinctGroup(REAL_DISTINCT_GROUP,result);
  */
  _funs.push(sym);
  _funNames.insert(key,result);
  return result;
} // addRealConstant

unsigned Signature::addRealConstant(const RealConstantType& value)
{
  CALL("Signature::addRealConstant");

  vstring key = value.toString() + "_r";
  unsigned result;
  if (_funNames.find(key, result)) {
    return result;
  }
  _reals++;
  result = _funs.length();
  _funs.push(new RealSymbol(value));
  _funNames.insert(key, result);
  return result;
}

/**
 * Add interpreted function
 */
unsigned Signature::addInterpretedFunction(Interpretation interpretation, OperatorType* type, const vstring& name)
{
  CALL("Signature::addInterpretedFunction(Interpretation,OperatorType*,const vstring&)");
  ASS(Theory::isFunction(interpretation));

  Theory::MonomorphisedInterpretation mi = std::make_pair(interpretation,type);

  unsigned res;
  if (_iSymbols.find(mi,res)) { // already declared
    if (name!=functionName(res)) {
      USER_ERROR("Interpreted function '"+functionName(res)+"' has the same interpretation as '"+name+"' should have");
    }
    return res;
  }

  vstring symbolKey = name+"_i"+Int::toString(interpretation)+(Theory::isPolymorphic(interpretation) ? type->toString() : "");
  ASS(!_funNames.find(symbolKey));

  unsigned fnNum = _funs.length();
  InterpretedSymbol* sym = new InterpretedSymbol(name, interpretation);
  _funs.push(sym);
  _funNames.insert(symbolKey, fnNum);
  ALWAYS(_iSymbols.insert(mi, fnNum));

  OperatorType* fnType = type;
  ASS(fnType->isFunctionType());
  sym->setType(fnType);
  return fnNum;
} // Signature::addInterpretedFunction

/**
 * Add interpreted predicate
 */
unsigned Signature::addInterpretedPredicate(Interpretation interpretation, OperatorType* type, const vstring& name)
{
  CALL("Signature::addInterpretedPredicate(Interpretation,OperatorType*,const vstring&)");
  ASS(!Theory::isFunction(interpretation));

  // cout << "addInterpretedPredicate " << (type ? type->toString() : "nullptr") << " " << name << endl;

  Theory::MonomorphisedInterpretation mi = std::make_pair(interpretation,type);

  unsigned res;
  if (_iSymbols.find(mi,res)) { // already declared
    if (name!=predicateName(res)) {
      USER_ERROR("Interpreted predicate '"+predicateName(res)+"' has the same interpretation as '"+name+"' should have");
    }
    return res;
  }

  vstring symbolKey = name+"_i"+Int::toString(interpretation)+(Theory::isPolymorphic(interpretation) ? type->toString() : "");

  // cout << "symbolKey " << symbolKey << endl;

  ASS(!_predNames.find(symbolKey));

  unsigned predNum = _preds.length();
  InterpretedSymbol* sym = new InterpretedSymbol(name, interpretation);
  _preds.push(sym);
  _predNames.insert(symbolKey,predNum);
  ALWAYS(_iSymbols.insert(mi, predNum));
  if (predNum!=0) {
    OperatorType* predType = type;
    ASS_REP(!predType->isFunctionType(), predType->toString());
    sym->setType(predType);
  }
  return predNum;
} // Signature::addInterpretedPredicate


/**
 * Return number of symbol that is interpreted by Interpretation @b interp.
 *
 * If no such symbol exists, it is created.
 */
unsigned Signature::getInterpretingSymbol(Interpretation interp, OperatorType* type)
{
<<<<<<< HEAD
    return getInterpretingSymbol(interp, -1 , -1);
}
unsigned Signature::getInterpretingSymbol(Interpretation interp, int sortArg1, int sortArg2)
{
  CALL("Signature::getInterpretingSymbol");
  ASS(Theory::instance()->isValidInterpretation(interp));
  
=======
  CALL("Signature::getInterpretingSymbol(Interpretation,OperatorType*)");
  
  Theory::MonomorphisedInterpretation mi = std::make_pair(interp,type);

>>>>>>> 83e71914
  unsigned res;
  if (_iSymbols.find(mi, res)) {
    return res;
  }

  vstring name = theory->getInterpretationName(interp);
  unsigned arity = Theory::getArity(interp);
  
  if (Theory::isFunction(interp)) {
    if (functionExists(name, arity)) {
      int i=0;
      while(functionExists(name+Int::toString(i), arity)) {
        i++;
      }
      name=name+Int::toString(i);
    }
    addInterpretedFunction(interp, type, name);
  }
  else {
    if (predicateExists(name, arity)) {
      int i=0;
      while(predicateExists(name+Int::toString(i), arity)) {
        i++;
      }
      name=name+Int::toString(i);
    }
    addInterpretedPredicate(interp, type, name);
  }

  //we have now registered a new function, so it should be present in the map
<<<<<<< HEAD
  return _iSymbols.get(interp);
}

unsigned Signature::getStructureInterpretationFunctor(unsigned theorySort, Theory::StructuredSortInterpretation ssi) {
  CALL("Signature::getStructureInterpretationFunctor unsigned Theory::StructuredSortInterpretation");
  return getStructureInterpretationFunctor(theorySort,ssi,-1,-1);
}

unsigned Signature::getStructureInterpretationFunctor(unsigned theorySort, Theory::StructuredSortInterpretation ssi, unsigned arg1,unsigned arg2) {
  CALL("Signature::getStructureInterpretationFunctor");
  Interpretation i = Theory::instance()->getInterpretation(theorySort, ssi,arg1,arg2);
  return env.signature->getInterpretingSymbol(i);
=======
  return _iSymbols.get(mi);
>>>>>>> 83e71914
}

const vstring& Signature::functionName(int number)
{
  CALL("Signature::functionName");

  // it is safe to reuse "$true" and "$false" for constants
  // because the user cannot define constants with these names herself
  // and the formula, obtained by toString() with "$true" or "$false"
  // in term position would be syntactically valid in FOOL
  if (!env.options->showFOOL() && isFoolConstantSymbol(false,number)) {
    static vstring fols("$false");
    return fols;
  }
  if (!env.options->showFOOL() && isFoolConstantSymbol(true,number)) { 
    static vstring troo("$true");
    return troo;
  }
  return _funs[number]->name();
}

/**
 * Return true if specified function exists
 */
bool Signature::functionExists(const vstring& name,unsigned arity) const
{
  CALL("Signature::functionExists");

  return _funNames.find(key(name, arity));
}

/**
 * Return true if specified predicate exists
 */
bool Signature::predicateExists(const vstring& name,unsigned arity) const
{
  CALL("Signature::predicateExists");

  return _predNames.find(key(name, arity));
}

unsigned Signature::getFunctionNumber(const vstring& name, unsigned arity) const
{
  CALL("Signature::getFunctionNumber");

  ASS(_funNames.find(key(name, arity)));
  return _funNames.get(key(name, arity));
}

unsigned Signature::getPredicateNumber(const vstring& name, unsigned arity) const
{
  CALL("Signature::getPredicateNumber");

  ASS(_predNames.find(key(name, arity)));
  return _predNames.get(key(name, arity));
}

/**
 * If a function with this name and arity exists, return its number.
 * Otherwise, add a new one and return its number.
 *
 * @param name name of the symbol
 * @param arity arity of the symbol
 * @param added will be set to true if the function did not exist
 * @since 07/05/2007 Manchester
 */
unsigned Signature::addFunction (const vstring& name,
				 unsigned arity,
				 bool& added,
				 bool overflowConstant)
{
  CALL("Signature::addFunction");

  vstring symbolKey = key(name,arity);
  unsigned result;
  if (_funNames.find(symbolKey,result)) {
    added = false;
    getFunction(result)->unmarkIntroduced();
    return result;
  }
  if (env.options->arityCheck()) {
    unsigned prev;
    if (_arityCheck.find(name,prev)) {
      unsigned prevArity = prev/2;
      bool isFun = prev % 2;
      USER_ERROR((vstring)"Symbol " + name +
		 " is used both as a function of arity " + Int::toString(arity) +
		 " and a " + (isFun ? "function" : "predicate") +
		 " of arity " + Int::toString(prevArity));
    }
    _arityCheck.insert(name,2*arity+1);
  }

  result = _funs.length();
  _funs.push(new Symbol(name, arity, false, false, false, overflowConstant));
  _funNames.insert(symbolKey, result);
  added = true;
  return result;
} // Signature::addFunction

/**
 * Add a string constant to the signature. This constant will automatically be
 * added to the distinct group STRING_DISTINCT_GROUP.
 * @author Andrei Voronkov
 */
unsigned Signature::addStringConstant(const vstring& name)
{
  CALL("Signature::addStringConstant");

  vstring symbolKey = name + "_c";
  unsigned result;
  if (_funNames.find(symbolKey,result)) {
    return result;
  }

  _strings++;
  vstring quotedName = "\"" + name + "\"";
  result = _funs.length();
  Symbol* sym = new Symbol(quotedName,0,false,true);
  sym->addToDistinctGroup(STRING_DISTINCT_GROUP,result);
  _funs.push(sym);
  _funNames.insert(symbolKey,result);
  return result;
} // addStringConstant

/**
 * If a predicate with this name and arity exists, return its number.
 * Otherwise, add a new one and return its number.
 *
 * @param name name of the symbol
 * @param arity arity of the symbol
 * @param added set to true if a new predicate has been added, and false
 *        otherwise
 * @since 07/05/2007 Manchester
 * @since 08/07/2007 Manchester, adds parameter added
 * @since 06/12/2009 Haifa, arity check added
 * @author Andrei Voronkov
 */
unsigned Signature::addPredicate (const vstring& name,
				  unsigned arity,
				  bool& added)
{
  CALL("Signature::addPredicate");

  vstring symbolKey = key(name,arity);
  unsigned result;
  if (_predNames.find(symbolKey,result)) {
    added = false;
    getPredicate(result)->unmarkIntroduced();
    return result;
  }
  if (env.options->arityCheck()) {
    unsigned prev;
    if (_arityCheck.find(name,prev)) {
      unsigned prevArity = prev/2;
      bool isFun = prev % 2;
      USER_ERROR((vstring)"Symbol " + name +
		 " is used both as a predicate of arity " + Int::toString(arity) +
		 " and a " + (isFun ? "function" : "predicate") +
		 " of arity " + Int::toString(prevArity));
    }
    _arityCheck.insert(name,2*arity);
  }

  result = _preds.length();
  _preds.push(new Symbol(name,arity));
  _predNames.insert(symbolKey,result);
  added = true;
  return result;
} // Signature::addPredicate

/**
 * Create a new name.
 * @since 01/07/2005 Manchester
 */
unsigned Signature::addNamePredicate(unsigned arity)
{
  CALL("Signature::addNamePredicate");
  return addFreshPredicate(arity,"sP");
} // addNamePredicate

/**
 * Add fresh function of a given arity and with a given prefix. If suffix is non-zero,
 * the function name will be prefixI, where I is an integer, otherwise it will be
 * prefixI_suffix. The new function will be marked as skip for the purpose of equality
 * elimination.
 */
unsigned Signature::addFreshFunction(unsigned arity, const char* prefix, const char* suffix)
{
  CALL("Signature::addFreshFunction");

  vstring pref(prefix);
  vstring suf(suffix ? vstring("_")+suffix : "");
  bool added;
  unsigned result;
  //commented out because it could lead to introduction of function with the same name
  //that differ only in arity (which is OK with tptp, but iProver was complaining when
  //using Vampire as clausifier)
//  unsigned result = addFunction(pref+suf,arity,added);
//  if (!added) {
    do {
      result = addFunction(pref+Int::toString(_nextFreshSymbolNumber++)+suf,arity,added);
    }
    while (!added);
//  }
  Symbol* sym = getFunction(result);
  sym->markIntroduced();
  sym->markSkip();
  return result;
} // addFreshFunction

/**
 * Add fresh predicate of a given arity and with a given prefix. If suffix is non-zero,
 * the predicate name will be prefixI, where I is an integer, otherwise it will be
 * prefixI_suffix. The new predicate will be marked as skip for the purpose of equality
 * elimination.
 */
unsigned Signature::addFreshPredicate(unsigned arity, const char* prefix, const char* suffix)
{
  CALL("Signature::addFreshPredicate");

  vstring pref(prefix);
  vstring suf(suffix ? vstring("_")+suffix : "");
  bool added = false;
  unsigned result;
  //commented out because it could lead to introduction of function with the same name
  //that differ only in arity (which is OK with tptp, but iProver was complaining when
  //using Vampire as clausifier)
//  if (suffix) {
//    result = addPredicate(pref+suf,arity,added);
//  }
//  if (!added) {
    do {
      result = addPredicate(pref+Int::toString(_nextFreshSymbolNumber++)+suf,arity,added);
    }
    while (!added);
//  }
  Symbol* sym = getPredicate(result);
  sym->markIntroduced();
  sym->markSkip();
  return result;
} // addFreshPredicate

/**
 * Return a new Skolem function. If @b suffix is nonzero, include it
 * into the name of the Skolem function.
 * @since 01/07/2005 Manchester
 */
unsigned Signature::addSkolemFunction (unsigned arity, const char* suffix)
{
  CALL("Signature::addSkolemFunction");

  unsigned f = addFreshFunction(arity, "sK", suffix);

  // Register it as a LaTeX function
  theory->registerLaTeXFuncName(f,"\\sigma_{"+Int::toString(_skolemFunctionCount)+"}(a0)");
  _skolemFunctionCount++;

  return f;
} // addSkolemFunction

/**
 * Return a new Skolem predicate. If @b suffix is nonzero, include it
 * into the name of the Skolem function.
 * @since 15/02/2016 Gothenburg
 */
unsigned Signature::addSkolemPredicate(unsigned arity, const char* suffix)
{
  CALL("Signature::addSkolemPredicate");

  unsigned f = addFreshPredicate(arity, "sK", suffix);

  // Register it as a LaTeX function
  theory->registerLaTeXFuncName(f,"\\sigma_{"+Int::toString(_skolemFunctionCount)+"}(a0)");
  _skolemFunctionCount++;

  return f;
} // addSkolemPredicate

/**
 * Return the key "name_arity" used for hashing. This key is obtained by
 * concatenating the name, underscore character and the arity. The key is
 * created in such a way that it does not collide with special keys, such as
 * those for string constants.
 * @since 27/02/2006 Redmond
 * @author Andrei Voronkov
 */
vstring Signature::key(const vstring& name,int arity)
{
  return name + '_' + Int::toString(arity);
} // Signature::key


/** Add a color to the symbol for interpolation and symbol elimination purposes */
void Signature::Symbol::addColor(Color color)
{
  ASS_L(color,3);
  ASS_G(color,0);
  ASS(env.colorUsed);

  if (_color && color != static_cast<Color>(_color)) {
    USER_ERROR("A symbol cannot have two colors");
  }
  _color = color;
} // addColor

/**
 * Create a group of distinct elements. @c premise should contain
 * the unit that declared the distinct group, or zero if there isn't any.
 */
unsigned Signature::createDistinctGroup(Unit* premise)
{
  CALL("Signature::createDistinctGroup");

  unsigned res = _distinctGroupPremises.size();
  _distinctGroupPremises.push(premise);
  Stack<unsigned>* stack = new Stack<unsigned>;
  _distinctGroupMembers.push(stack);
  return res;
}

/**
 * Return premise of the distinct group, or 0 if the distinct group doesn't have any
 */
Unit* Signature::getDistinctGroupPremise(unsigned group)
{
  CALL("Signature::getDistinctGroupPremise");

  return _distinctGroupPremises[group];
}

/**
 * Add a constant into a group of distinct elements
 *
 * One constant can be added into one particular distinct group only once.
 */
void Signature::addToDistinctGroup(unsigned constantSymbol, unsigned groupId)
{
  CALL("Signature::addToDistinctGroup");

  Symbol* sym = getFunction(constantSymbol);
  sym->addToDistinctGroup(groupId,constantSymbol);
}

bool Signature::isProtectedName(vstring name)
{
  CALL("Signature::isProtectedName");

  if (name=="$distinct") {
    //TODO: remove this hack once we properly support the $distinct predicate
    return true;
  }

  vstring protectedPrefix = env.options->protectedPrefix();
  if (protectedPrefix.size()==0) {
    return false;
  }
  if (name.substr(0, protectedPrefix.size())==protectedPrefix) {
    return true;
  }
  return false;
}

/**
 * Return true if specified symbol should be quoted in the TPTP syntax.
 * This function does not apply to integer or string constants. It only
 * applies during parsing, it is not used when the symbol is printed:
 * when it is printed, its saved name will already be quoted.
 *
 * The function charNeedsQuoting determines characters whose presence in
 * the symbol name implies that they should be quoted. There are however
 * several exceptions to it:
 *
 * Equality is not quoted
 *
 * Numbers are not quoted. However names that just look like numbers
 * are quoted (the distinction is that these are not interpreted)
 *
 * $distinct predicate is not quoted
 *
 * $true and $false -- the names of FOOL term-level boolean constants are not quoted
 *
 * For interpreted symbols its legal to start with $
 *
 * It's legal for symbols to start with $$.
 *
 * @since 03/05/2013 train Manchester-London
 * @since 04/05/2015 Gothenburg -- do not quote FOOL true and false
 */
bool Signature::symbolNeedsQuoting(vstring name, bool interpreted, unsigned arity)
{
  CALL("Signature::symbolNeedsQuoting");
  ASS_G(name.length(),0);

  if (interpreted && (name=="=" || arity==0)) {
    return false;
  }

  const char* c = name.c_str();
  bool quote = false;
  bool first = true;
  if (*c=='$') {
    if (*(c+1)=='$') {
      c+=2; //skip the initial $$
      first = false;
    }
    else if (interpreted) {
      c++; //skip the initial $ for interpreted
      first = false;
    }
  }
  while(!quote && *c) {
    quote |= charNeedsQuoting(*c, first);
    first = false;
    c++;
  }
  if (!quote) { return false; }
  if (name=="$distinct") {
    //TODO: remove this once we properly support the $distinct predicate and quoting
    return false;
  }
  if (name.find("$array") == 0) {
    //TODO: a hacky solution not to quote array sorts
    return false;
  }
  return true;
} // Signature::symbolNeedsQuoting

TermAlgebraConstructor* Signature::getTermAlgebraConstructor(unsigned functor)
{
  CALL("Signature::getTermAlgebraConstructor");

  if (getFunction(functor)->termAlgebraCons()) {
    TermAlgebra *ta = _termAlgebras.get(getFunction(functor)->fnType()->result());
    if (ta) {
      for (unsigned i = 0; i < ta->nConstructors(); i++) {
        TermAlgebraConstructor *c = ta->constructor(i);
        if (c->functor() == functor)
          return c;
      }
    }
  }

  return nullptr;
}

/**
 * Return true if the name containing che character must be quoted
 */
bool Signature::charNeedsQuoting(char c, bool first)
{
  switch (c) {
  case 'a':
  case 'b':
  case 'c':
  case 'd':
  case 'e':
  case 'f':
  case 'g':
  case 'h':
  case 'i':
  case 'j':
  case 'k':
  case 'l':
  case 'm':
  case 'n':
  case 'o':
  case 'p':
  case 'q':
  case 'r':
  case 's':
  case 't':
  case 'u':
  case 'v':
  case 'w':
  case 'x':
  case 'y':
  case 'z':
//  case '$':
    return false;
  case 'A':
  case 'B':
  case 'C':
  case 'D':
  case 'E':
  case 'F':
  case 'G':
  case 'H':
  case 'I':
  case 'J':
  case 'K':
  case 'L':
  case 'M':
  case 'N':
  case 'O':
  case 'P':
  case 'Q':
  case 'R':
  case 'S':
  case 'T':
  case 'U':
  case 'V':
  case 'W':
  case 'X':
  case 'Y':
  case 'Z':
  case '_':
  case '0':
  case '1':
  case '2':
  case '3':
  case '4':
  case '5':
  case '6':
  case '7':
  case '8':
  case '9':
    return first;
  default:
    return true;
  }
}<|MERGE_RESOLUTION|>--- conflicted
+++ resolved
@@ -35,14 +35,6 @@
 using namespace Shell;
 
 const unsigned Signature::STRING_DISTINCT_GROUP = 0;
-<<<<<<< HEAD
-const unsigned Signature::INTEGER_DISTINCT_GROUP = 1;
-const unsigned Signature::RATIONAL_DISTINCT_GROUP = 2;
-const unsigned Signature::REAL_DISTINCT_GROUP = 3;
-//const unsigned Signature::BITVECTOR_DISTINCT_GROUP = 4;
-unsigned Signature::LAST_BUILT_IN_DISTINCT_GROUP = 3;
-=======
->>>>>>> 83e71914
 
 /**
  * Standard constructor.
@@ -238,17 +230,6 @@
   unsigned aux;
   aux = createDistinctGroup();
   ASS_EQ(STRING_DISTINCT_GROUP, aux);
-<<<<<<< HEAD
-  aux = createDistinctGroup();
-  ASS_EQ(INTEGER_DISTINCT_GROUP, aux);
-  aux = createDistinctGroup();
-  ASS_EQ(RATIONAL_DISTINCT_GROUP, aux);
-  aux = createDistinctGroup();
-  ASS_EQ(REAL_DISTINCT_GROUP, aux);
-  //aux = createDistinctGroup();asd
- // ASS_EQ(BITVECTOR_DISTINCT_GROUP, aux);
-=======
->>>>>>> 83e71914
 } // Signature::Signature
 
 /**
@@ -264,84 +245,9 @@
   for (int i = _preds.length()-1;i >= 0;i--) {
     _preds[i]->destroyPredSymbol();
   }
-<<<<<<< HEAD
-    
-  for (int i = _vars.length()-1; i>= 0 ; i--){
-      
-    delete _vars[i];
-  }
 } // Signature::~Signature
 
 /**
- * Add interpreted function
- */
-unsigned Signature::addInterpretedFunction(Interpretation interpretation, const vstring& name)
-{
-  CALL("Signature::addInterpretedFunction");
-  ASS(Theory::isFunction(interpretation));
-
-  unsigned res;
-  if (_iSymbols.find(interpretation,res)) { // already declared
-    if (name!=functionName(res)) {
-      USER_ERROR("Interpreted function '"+functionName(res)+"' has the same interpretation as '"+name+"' should have");
-    }
-    return res;
-  }
-
-  vstring symbolKey = name+"_i"+Int::toString(interpretation);
-  ASS(!_funNames.find(symbolKey));
-
-  unsigned fnNum = _funs.length();
-  InterpretedSymbol* sym = new InterpretedSymbol(name, interpretation);
-  _funs.push(sym);
-  _funNames.insert(symbolKey, fnNum);
-  ALWAYS(_iSymbols.insert(interpretation, fnNum));
-  BaseType* fnType = Theory::getOperationType(interpretation);
-  ASS(fnType->isFunctionType());
-  sym->setType(fnType);
-  return fnNum;
-} // Signature::addInterpretedFunction
-
-/**
- * Add interpreted predicate
- */
-unsigned Signature::addInterpretedPredicate(Interpretation interpretation, const vstring& name)
-{
-  CALL("Signature::addInterpretedPredicate");
-  ASS(!Theory::isFunction(interpretation));
- 
-  unsigned res;
-  if (_iSymbols.find(interpretation,res)) { // already declared
-    if (name!=predicateName(res)) {
-      USER_ERROR("Interpreted predicate '"+predicateName(res)+"' has the same interpretation as '"+name+"' should have");
-    }
-    return res;
-  }
-
-  vstring symbolKey = name+"_i"+Int::toString(interpretation);
-
-  ASS(!_predNames.find(symbolKey));
-
-  unsigned predNum = _preds.length();
-  InterpretedSymbol* sym = new InterpretedSymbol(name, interpretation);
-  _preds.push(sym);
-  _predNames.insert(symbolKey,predNum);
-  ALWAYS(_iSymbols.insert(interpretation, predNum));
-  if (predNum!=0) {
-    BaseType* predType = Theory::getOperationType(interpretation);
-    ASS_REP(!predType->isFunctionType(), predType->toString());
-    sym->setType(predType);
-  }
-  return predNum;
-} // Signature::addInterpretedPredicate
-
-
-/**
-=======
-} // Signature::~Signature
-
-/**
->>>>>>> 83e71914
  * Add an integer constant to the signature. If defaultSort is true, treat it as
  * a term of the default sort, otherwise as an interepreted integer value.
  * @since 03/05/2013 train Manchester-London
@@ -366,55 +272,33 @@
 
   result = _funs.length();
   Symbol* sym = new Symbol(name,0,false,false,true);
-  /*
-  sym->addToDistinctGroup(INTEGER_DISTINCT_GROUP,result);
-  if(defaultSort){ 
-     sym->addToDistinctGroup(STRING_DISTINCT_GROUP,result); // numbers are disctinct from strings
-  }
-  */
   _funs.push(sym);
   _funNames.insert(symbolKey,result);
   return result;
 } // Signature::addIntegerConstant
+
 unsigned Signature::addBitVectorConstant(const BitVectorConstantType& value)
 {
-    CALL("Signature::addBitVectorConstant(vstring, vstring)");
-    
-    vstring key;
-    DArray<bool> t = value.getBinArray();
-    vstring forKey = BitVectorOperations::boolArraytoString(t); 
-    
-    key = Int::toString(value.size()) + "_" + forKey + "_bv";
-    unsigned result;
-    if (_funNames.find(key, result)){
-        return result;
-    }
-    
-    _bitvectors++;
-    result = _funs.length();
-    Symbol* sym = new BitVectorSymbol(value);
-    
-    _funs.push(sym);
-    _funNames.insert(key, result);
-     // here use the sort of bvonstanttype to look for the distinct group number in a hashmap
-    unsigned bvSort = env.sorts->addBitVectorSort(value.size());
-    if (!bitVector_D_G_map.find(bvSort))
-    {
-        LAST_BUILT_IN_DISTINCT_GROUP++;
-        unsigned aux = createDistinctGroup();
-        ASS_EQ(LAST_BUILT_IN_DISTINCT_GROUP,aux);
-        bitVector_D_G_map.insert(bvSort,LAST_BUILT_IN_DISTINCT_GROUP);
-        sym->addToDistinctGroup(LAST_BUILT_IN_DISTINCT_GROUP , result);
-    }
-    else 
-    {
-        unsigned vall = bitVector_D_G_map.get(bvSort);
-        sym->addToDistinctGroup(vall , result);
-        
-    }
-    
-    sym->addToDistinctGroup(STRING_DISTINCT_GROUP,result); // numbers are distinct from strings
-    return result;
+  CALL("Signature::addBitVectorConstant");
+
+  vstring key;
+  const DArray<bool>& t = value.getBinArray();
+  vstring forKey = BitVectorOperations::boolArraytoString(t);
+
+  key = Int::toString(value.size()) + "_" + forKey + "_bv";
+  unsigned result;
+  if (_funNames.find(key, result)){
+      return result;
+  }
+
+  _bitvectors++;
+  result = _funs.length();
+  Symbol* sym = new BitVectorSymbol(value);
+
+  _funs.push(sym);
+  _funNames.insert(key, result);
+
+  return result;
 }
 
 /**
@@ -619,27 +503,17 @@
  */
 unsigned Signature::getInterpretingSymbol(Interpretation interp, OperatorType* type)
 {
-<<<<<<< HEAD
-    return getInterpretingSymbol(interp, -1 , -1);
-}
-unsigned Signature::getInterpretingSymbol(Interpretation interp, int sortArg1, int sortArg2)
-{
-  CALL("Signature::getInterpretingSymbol");
-  ASS(Theory::instance()->isValidInterpretation(interp));
-  
-=======
   CALL("Signature::getInterpretingSymbol(Interpretation,OperatorType*)");
   
   Theory::MonomorphisedInterpretation mi = std::make_pair(interp,type);
 
->>>>>>> 83e71914
   unsigned res;
   if (_iSymbols.find(mi, res)) {
     return res;
   }
 
   vstring name = theory->getInterpretationName(interp);
-  unsigned arity = Theory::getArity(interp);
+  unsigned arity = theory->getArity(interp);
   
   if (Theory::isFunction(interp)) {
     if (functionExists(name, arity)) {
@@ -663,22 +537,7 @@
   }
 
   //we have now registered a new function, so it should be present in the map
-<<<<<<< HEAD
-  return _iSymbols.get(interp);
-}
-
-unsigned Signature::getStructureInterpretationFunctor(unsigned theorySort, Theory::StructuredSortInterpretation ssi) {
-  CALL("Signature::getStructureInterpretationFunctor unsigned Theory::StructuredSortInterpretation");
-  return getStructureInterpretationFunctor(theorySort,ssi,-1,-1);
-}
-
-unsigned Signature::getStructureInterpretationFunctor(unsigned theorySort, Theory::StructuredSortInterpretation ssi, unsigned arg1,unsigned arg2) {
-  CALL("Signature::getStructureInterpretationFunctor");
-  Interpretation i = Theory::instance()->getInterpretation(theorySort, ssi,arg1,arg2);
-  return env.signature->getInterpretingSymbol(i);
-=======
   return _iSymbols.get(mi);
->>>>>>> 83e71914
 }
 
 const vstring& Signature::functionName(int number)
