--- conflicted
+++ resolved
@@ -83,11 +83,7 @@
   {
     TimeCounter tc1(TC_PARSING);
 
-<<<<<<< HEAD
-    string inputFile = env -> options->inputFile();
-=======
-    vstring inputFile = env.options->inputFile();
->>>>>>> eaef0d47
+    vstring inputFile = env -> options->inputFile();
 
     istream* input;
     if(inputFile=="") {
@@ -199,11 +195,7 @@
 {
   CALL("ltbBuildMode");
 
-<<<<<<< HEAD
-  string inputFile = env -> options->inputFile();
-=======
-  vstring inputFile = env.options->inputFile();
->>>>>>> eaef0d47
+  vstring inputFile = env -> options->inputFile();
 
   istream* input0;
   if(inputFile=="") {
