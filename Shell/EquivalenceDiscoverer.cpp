/**
 * @file EquivalenceDiscoverer.cpp
 * Implements class EquivalenceDiscoverer.
 */

#include "Lib/DArray.hpp"
#include "Lib/Environment.hpp"

#include "Kernel/Clause.hpp"
#include "Kernel/Formula.hpp"
#include "Kernel/FormulaUnit.hpp"
#include "Kernel/Grounder.hpp"
#include "Kernel/SortHelper.hpp"
#include "Kernel/Term.hpp"

#include "SAT/SATLiteral.hpp"
#include "SAT/ISSatSweeping.hpp"
#include "SAT/Preprocess.hpp"
#include "SAT/SATInference.hpp"
#include "SAT/TWLSolver.hpp"

#include "Test/RecordingSatSolver.hpp"

#include "EquivalenceDiscoverer.hpp"
#include "Flattening.hpp"
#include "PDInliner.hpp"
#include "PDUtils.hpp"
#include "Preprocess.hpp"
#include "Property.hpp"

namespace Shell
{

using namespace Kernel;
using namespace SAT;

EquivalenceDiscoverer::EquivalenceDiscoverer(bool normalizeForSAT, unsigned satConflictCountLimit,
    CandidateRestriction restriction, bool discoverImplications, bool doRandomSimulation,
    bool proofTracing)
    : _satConflictCountLimit(satConflictCountLimit),
      _restriction(restriction),
      _discoverImplications(discoverImplications),
      _doRandomSimulation(doRandomSimulation),
      _proofTracing(proofTracing),
      _restrictedRange(false),
      _gnd(normalizeForSAT),
      _maxSatVar(0)
{
  CALL("EquivalenceDiscoverer::EquivalenceDiscoverer");

  _solver = new TWLSolver(*env -> options, false);
}

/**
 * Restrict equivalence discovery only to equivalences between elements of @c set1 and @c set2.
 */
void EquivalenceDiscoverer::setRestrictedRange(LiteralIterator set1, LiteralIterator set2)
{
  CALL("EquivalenceDiscoverer::setRestrictedRange");

  _restrictedRange = true;
  _restrictedRangeSet1.loadFromIterator(getMappingIteratorKnownRes<Literal*>(set1, Literal::positiveLiteral));
  _restrictedRangeSet2.loadFromIterator(getMappingIteratorKnownRes<Literal*>(set2, Literal::positiveLiteral));
}

void EquivalenceDiscoverer::addGrounding(Clause* cl)
{
  CALL("EquivalenceDiscoverer::addGrounding");

  unsigned clen = cl->length();
  static DArray<Literal*> normLits;
  normLits.ensure(clen);

  SATClause* scl = _gnd.groundNonProp(cl, false, normLits.array());
  scl->setInference(new FOConversionInference(cl));
  _satClauses.push(scl);

  for(unsigned i=0; i<clen; ++i) {
    Literal* nlit = normLits[i];
    SATLiteral slit = (*scl)[i];

    if(slit.var()>_maxSatVar) {
      _maxSatVar = slit.var();
    }

    _s2f.insert(slit, nlit);
  }
}

/**
 * Return true if literal @c l is eligible for equivalence discovery
 *
 * (we will attempt to discover equivalences between pairs of eligible literals)
 */
bool EquivalenceDiscoverer::isEligible(Literal* l)
{
  CALL("EquivalenceDiscoverer::isEligible");

  if(_restrictedRange) {
    if(!_restrictedRangeSet1.contains(l) && !_restrictedRangeSet2.contains(l)) {
      return false;
    }
  }
  else {
//    if(env -> signature->getPredicate(l->functor())->introduced()) {
//      return false;
//    }
  }
  if(_restriction==CR_EQUIVALENCES && !PDUtils::isDefinitionHead(l)) {
    return false;
  }
  return true;
}

bool EquivalenceDiscoverer::isPredDefinition(Literal* lhs, Literal* rhs)
{
  CALL("EquivalenceDiscoverer::isPredDefinition");

  if(!PDUtils::isDefinitionHead(lhs)) {
    return false;
  }
  if(!lhs->containsAllVariablesOf(rhs)) {
    return false;
  }
  return true;
}

/**
 * Return true if equivalence or implication between l1 and l2 can be
 * added to the problem.
 *
 * Literals l1 and l2 on its own must already be eligible for processing
 * (isEligible gives true).
 */
bool EquivalenceDiscoverer::isEligiblePair(Literal* l1, Literal* l2)
{
  CALL("EquivalenceDiscoverer::isEligiblePair");

  Literal* pl1 = Literal::positiveLiteral(l1);
  Literal* pl2 = Literal::positiveLiteral(l2);

  ASS(isEligible(pl1));
  ASS(isEligible(pl2));

  if(_restrictedRange) {
    if( (!_restrictedRangeSet1.contains(pl1) || !_restrictedRangeSet2.contains(pl2)) &&
        (!_restrictedRangeSet1.contains(pl2) || !_restrictedRangeSet2.contains(pl1)) ) {
      return false;
    }
  }

  switch(_restriction) {
  case CR_EQUIVALENCES:
    //these follow from the restriction in isEligible
    ASS(PDUtils::isDefinitionHead(l1));
    ASS(PDUtils::isDefinitionHead(l2));
    if(!l1->containsAllVariablesOf(l2) || !l2->containsAllVariablesOf(l1)) {
      return false;
    }
    break;
  case CR_DEFINITIONS:
  {
    if(!isPredDefinition(l1, l2) && !isPredDefinition(l2, l1)) {
      return false;
    }
    break;
  }
  case CR_NONE:
    break;
  }

  return true;
}

void EquivalenceDiscoverer::collectRelevantLits()
{
  CALL("EquivalenceDiscoverer::collectRelevantLits");

  DHSet<SATLiteral> seen;

  SATClauseStack::ConstIterator scit(_filteredSatClauses);
  while(scit.hasNext()) {
    SATClause* sc = scit.next();
    SATClause::Iterator slitIt(*sc);
    while(slitIt.hasNext()) {
      SATLiteral slit = slitIt.next();

      if(slit.isNegative()) {
	//we can skip negative literals, because we removed trivial variables,
	//so for each negative literal we'll encounter also a positive one with
	//the same variable
	continue;
      }

      if(!seen.insert(slit)) { continue; }

      //positive polarity of the SAT literal should be in the s2f map because we have
      //removed all pure literals before calling this function in the getEquivalences()
      Literal* npLit = _s2f.get(slit);

      if(!isEligible(npLit)) { continue; }

      _eligibleSatLits.push(slit);

      if (env.options->showPreprocessing()) {
        env.beginOutput();
        env.out() << "[PP] ed_lits: fo: "<<(*npLit)<<"  sat: "<<slit.toString() << std::endl;
        env.endOutput();
      }
    }
  }
}

UnitList* EquivalenceDiscoverer::getEquivalences(ClauseIterator clauses)
{
  CALL("EquivalenceDiscoverer::getEquivalences");

  //we can call getEquivalences only onse per object
  _fresh.use();

  DArray<Literal*> norm;
  while(clauses.hasNext()) {
    Clause* cl = clauses.next();
    addGrounding(cl);
  }

  if (env.options->showPreprocessing()) {
    env.beginOutput();
    env.out() << "[PP] groundings added" << std::endl;
    env.endOutput();
  }

  _filteredSatClauses.loadFromIterator(
      SAT::Preprocess::filterPureLiterals(_maxSatVar+1,
	  SAT::Preprocess::removeDuplicateLiterals(pvi(SATClauseStack::Iterator(_satClauses)))));

  collectRelevantLits();

  if (env.options->showPreprocessing()) {
    env.beginOutput();
    env.out() << "[PP] relevant literals collected" << std::endl;
    env.endOutput();
  }
  
  _solver->ensureVarCnt(_maxSatVar+1);
  _solver->addClauses(pvi(SATClauseStack::Iterator(_filteredSatClauses)));

  if (env.options->showPreprocessing()) {
    env.beginOutput();
    env.out() << "[PP] grounded clauses added to SAT solver" << std::endl;
    env.endOutput();
  }
    
  if(_solver->getStatus()==SATSolver::UNSATISFIABLE) {
    //we might have built a refutation clause here but this is highly unlikely case anyway...
    return 0;
  }
  ASS_EQ(_solver->getStatus(),SATSolver::SATISFIABLE);

  //the actual equivalence finding
  if (env.options->showPreprocessing()) {
    env.beginOutput();
    env.out() << "[PP] starting equivalence discovery among "
            <<_eligibleSatLits.size()<<" atoms" << std::endl;
    env.endOutput();
  }
  
  UnitList* res = 0;
  doISSatDiscovery(res);

  if (env.options->showPreprocessing()) {
    env.beginOutput();
    env.out() << "[PP] finished" << std::endl;
    env.endOutput();
  }

  return res;
}

SATSolver& EquivalenceDiscoverer::getProofRecordingSolver()
{
  CALL("EquivalenceDiscoverer::getProofRecordingSolver");

  if(!_proofRecordingSolver) {

    //we need to make copies of clauses as the same clause object
    //cannot be in two SAT solver objects at once (SAT solvers can modify clauses)

    SATClauseStack clauseCopies;
    SATClauseStack::Iterator cit(_filteredSatClauses);
    while(cit.hasNext()) {
      SATClause* cl = cit.next();
      SATClause* clCopy = SATClause::copy(cl);
      clauseCopies.push(clCopy);
    }

<<<<<<< HEAD
    if(TAG_ENABLED("sat_recorder")) {
      _proofRecordingSolver = new Test::RecordingSatSolver(new TWLSolver(*env -> options, true));
    }
    else {
      _proofRecordingSolver = new TWLSolver(*env -> options, true);
=======
    // a relict of the LOGGING module -- could RecordingSatSolver be still useful?
    /*if(TAG_ENABLED("sat_recorder")) {
      _proofRecordingSolver = new Test::RecordingSatSolver(new TWLSolver(*env.options, true));
    }
    else*/ {
      _proofRecordingSolver = new TWLSolver(*env.options, true);
>>>>>>> eaef0d47
    }
    _proofRecordingSolver->ensureVarCnt(_maxSatVar+1);
    _proofRecordingSolver->addClauses(pvi(SATClauseStack::Iterator(clauseCopies)), true);
  }
  ASS_NEQ(_proofRecordingSolver->getStatus(), SATSolver::UNSATISFIABLE);
  ASS(!_proofRecordingSolver->hasAssumptions());
  return *_proofRecordingSolver;
}

/**
 * If l1==SATLiteral::dummy(), it is not asserted and
 * we assume that just l2.opposite() is unsatisfiable.
 */
void EquivalenceDiscoverer::getImplicationPremises(SATLiteral l1, SATLiteral l2, Stack<UnitSpec>& acc)
{
  CALL("EquivalenceDiscoverer::getImplicationPremises");
  ASS(l2!=SATLiteral::dummy())

  if(!_proofTracing) {
    //we don't add any premises to the stack
    return;
  }

  SATSolver& ps = getProofRecordingSolver();
  ASS(!ps.hasAssumptions());

  if(l1!=SATLiteral::dummy()) {
    ps.addAssumption(l1,true);
  }
  ps.addAssumption(l2.opposite(),false);
  ASS_EQ(ps.getStatus(), SATSolver::UNSATISFIABLE);
  SATClause* ref = ps.getRefutation();
  SATInference::collectFOPremises(ref, acc);
  ps.retractAllAssumptions();
}

/**
 * If @c equivalence is true, return inference for equivalence l1 <-> l2.
 * If @c equivalence is false and l1==SATLiteral::dummy(), return inference
 * for atom l2.
 * If @c equivalence is false and l1!=SATLiteral::dummy(), return inference
 * for implication l1 -> l2.
 */
Inference* EquivalenceDiscoverer::getInference(SATLiteral l1, SATLiteral l2, bool equivalence)
{
  CALL("EquivalenceDiscoverer::getEquivInference");
  ASS_NEQ(l2,SATLiteral::dummy());
  ASS(!equivalence || l1!=SATLiteral::dummy());

  static Stack<UnitSpec> premises;
  ASS(premises.isEmpty());

  getImplicationPremises(l1, l2, premises);
  if(equivalence) {
    getImplicationPremises(l2, l1, premises);
  }

  UnitList* premLst = 0;

  while(premises.isNonEmpty()) {
    UnitSpec us = premises.pop();
    UnitList::push(us.unit(), premLst);
  }
  return new InferenceMany(Inference::EQUIVALENCE_DISCOVERY, premLst);
}

void EquivalenceDiscoverer::doISSatDiscovery(UnitList*& res)
{
  CALL("EquivalenceDiscoverer::doISSatDiscovery");
  ASS_EQ(_solver->getStatus(),SATSolver::SATISFIABLE);

  ISSatSweeping sswp(_maxSatVar+1, *_solver,
      pvi( getMappingIteratorKnownRes<int>(SATLiteralStack::ConstIterator(_eligibleSatLits), satLiteralVar) ),
      _doRandomSimulation, _satConflictCountLimit, _discoverImplications);

  Stack<ISSatSweeping::Equiv>::ConstIterator eqIt(sswp.getEquivalences());
  while(eqIt.hasNext()) {
    ISSatSweeping::Equiv eq = eqIt.next();
    handleEquivalence(eq.first, eq.second, res);
  }

  SATLiteralStack::ConstIterator tlit(sswp.getTrueLiterals());
  while(tlit.hasNext()) {
    SATLiteral trueLit = tlit.next();
    handleTrueLiteral(trueLit, res);
  }

  //TODO: make better equivalence retrieval for CR_DEFINITIONS

  if(_discoverImplications) {
    const IntUnionFind& eqClasses = sswp.getEquivalenceClasses();
    DHSet<ISSatSweeping::Impl>::Iterator implIt(sswp.getImplications());
    while(implIt.hasNext()) {
      ISSatSweeping::Impl impl = implIt.next();
      unsigned v1 = impl.first.var();
      unsigned v2 = impl.second.var();
      if(eqClasses.root(v1)==eqClasses.root(v2)) {
	//this implication is subsumed by some equivalence
	continue;
      }
      handleImplication(impl.first, impl.second, res);
    }
  }
}

Literal* EquivalenceDiscoverer::getFOLit(SATLiteral slit) const
{
  CALL("EquivalenceDiscoverer::getFOLit");

  Literal* res;
  if(_s2f.find(slit, res)) {
    return res;
  }
  res = Literal::complementaryLiteral(_s2f.get(slit.opposite()));
  return res;
}

bool EquivalenceDiscoverer::handleTrueLiteral(SATLiteral l, UnitList*& eqAcc)
{
  CALL("EquivalenceDiscoverer::handleTrueLiteral");

  Literal* fl = getFOLit(l);

  if(_restriction==CR_DEFINITIONS) {
    if(!PDUtils::isDefinitionHead(fl)) {
      return false;
    }
  }

  Formula* atomForm = new AtomicFormula(fl);
  Formula::VarList* freeVars = atomForm->freeVariables();
  if(freeVars) {
    atomForm = new QuantifiedFormula(FORALL, freeVars, atomForm);
  }

  Inference* inf = getInference(SATLiteral::dummy(), l, false);
  FormulaUnit* fu = new FormulaUnit(atomForm, inf, Unit::AXIOM);
  UnitList::push(fu, eqAcc);

  if (env.options->showPreprocessing()) {
    env.beginOutput();
    env.out() << "[PP] ed_tl: " << fu->toString() << std::endl;
    env.endOutput();
  }

  return false;
}

bool EquivalenceDiscoverer::handleEquivalence(SATLiteral l1, SATLiteral l2, UnitList*& eqAcc)
{
  CALL("EquivalenceDiscoverer::handleEquivalence");
  ASS_NEQ(l1.var(), l2.var());

  Literal* fl1 = getFOLit(l1);
  Literal* fl2 = getFOLit(l2);

  static DHMap<unsigned,unsigned> varSorts;
  varSorts.reset();
  if(!SortHelper::areSortsValid(fl1, varSorts) || !SortHelper::areSortsValid(fl2, varSorts)) {
    return false;
  }

  if(!isEligiblePair(fl1, fl2)) {
    return false;
  }

  Formula* eqForm = new BinaryFormula(IFF, new AtomicFormula(fl1), new AtomicFormula(fl2));
  Formula::VarList* freeVars = eqForm->freeVariables();
  if(freeVars) {
    eqForm = new QuantifiedFormula(FORALL, freeVars, eqForm);
  }

  Inference* inf = getInference(l1, l2, true);
  FormulaUnit* fu = new FormulaUnit(eqForm, inf, Unit::AXIOM);
  UnitList::push(fu, eqAcc);

  if (env.options->showPreprocessing()) {
    env.beginOutput();
    env.out() << "[PP] ed_eq: " << fu->toString() << std::endl;
    env.endOutput();
  }

  return true;
}

/**
 * If possible and eligible, add FO version of implication lhs -> rhs into @c eqAcc.
 */
bool EquivalenceDiscoverer::handleImplication(SATLiteral lhs, SATLiteral rhs, UnitList*& eqAcc)
{
  CALL("EquivalenceDiscoverer::handleImplication");
  ASS_NEQ(lhs.var(), rhs.var());

  Literal* flhs = getFOLit(lhs);
  Literal* frhs = getFOLit(rhs);

  static DHMap<unsigned,unsigned> varSorts;
  varSorts.reset();
  if(!SortHelper::areSortsValid(flhs, varSorts) || !SortHelper::areSortsValid(frhs, varSorts)) {
    return false;
  }

  if(!isEligiblePair(flhs, frhs)) {
    return false;
  }

  Formula* eqForm = new BinaryFormula(IMP, new AtomicFormula(flhs), new AtomicFormula(frhs));
  Formula::VarList* freeVars = eqForm->freeVariables();
  if(freeVars) {
    eqForm = new QuantifiedFormula(FORALL, freeVars, eqForm);
  }

  Inference* inf = getInference(lhs, rhs, false);
  FormulaUnit* fu = new FormulaUnit(eqForm, inf, Unit::AXIOM);
  UnitList::push(fu, eqAcc);

  if (env.options->showPreprocessing()) {
    env.beginOutput();
    env.out() << "[PP] ed_imp: " << fu->toString() << std::endl;
    env.endOutput();
  }

  return true;
}

UnitList* EquivalenceDiscoverer::getEquivalences(UnitList* units, const Options* opts)
{
  CALL("EquivalenceDiscoverer::getEquivalences");
  ASS(opts);

  Options prepOpts;
  if(opts) { prepOpts = *opts; }
  prepOpts.setPredicateEquivalenceDiscovery(Options::PED_OFF);

  Problem prb(units->copy());

  if (env.options->showPreprocessing()) {
    env.beginOutput();
    env.out() << "--- preprocessing for equivalence discovery started ---" << std::endl;
  }
  Preprocess prepr(prepOpts);
  prepr.preprocess(prb);
  if (env.options->showPreprocessing()) {
    env.out() << "--- preprocessing for equivalence discovery finished ---" << std::endl;
    env.endOutput();
  }
  //TODO: we will leak the results of this preprocessing iteration

  return getEquivalences(prb.clauseIterator());
}


//////////////////////////////////////
// FormulaEquivalenceDiscoverer
//

UnitList* FormulaEquivalenceDiscoverer::getEquivalences(UnitList* units, const Options* opts)
{
  CALL("FormulaEquivalenceDiscoverer::getEquivalences");

  _fresh.use();

  UnitList* namedUnits = units->copy();
  _adi.apply(namedUnits);
  UnitList* foundEquivs = _ed.getEquivalences(namedUnits, opts);

  UnitList* res = collectOuterEquivalences(foundEquivs);

  //TODO: we leak the created units
  namedUnits->destroy();
  foundEquivs->destroy();

  return res;
}

/**
 * Try to convert inner formula to outer, expanding the introduced names.
 *
 * If a particular conversion is not supported, return 0.
 *
 * Now the function converts TRUE, FALSE (as they need no conversion)
 * and LITERALs that either aren't introduced names (and need no conversion),
 * or are the exact literals that were introduced by the naming rule
 * (no instantiation is done).
 */
Formula* FormulaEquivalenceDiscoverer::inner2Outer(Formula* inner, UnitStack& premAcc)
{
  CALL("FormulaEquivalenceDiscoverer::inner2Outer");

  Connective con = inner->connective();

  if(con==TRUE || con==FALSE) {
    return inner;
  }
  if(con!=LITERAL) {
    return 0;
  }

  Literal* lit = inner->literal();
  unsigned pred = lit->functor();


  Unit* prem = 0;
  if(!_adi.introducedPreds().contains(pred)) {
    return inner;
  }
  Formula* res = _adi.getNamedFormula(lit, prem);
  if(!res) {
    //cannot translate the name, so we skip this equivalence
    return 0;
  }
  ASS(prem);
  premAcc.push(prem);
  return res;
}

UnitList* FormulaEquivalenceDiscoverer::collectOuterEquivalences(UnitList* namedEqs)
{
  CALL("FormulaEquivalenceDiscoverer::collectOuterEquivalences");

  static UnitStack prems;

  UnitList* res = 0;
  UnitList::Iterator uit(namedEqs);
  while(uit.hasNext()) {
    Unit* u = uit.next();
    ASS(!u->isClause());
    FormulaUnit* fu = static_cast<FormulaUnit*>(u);
    Formula* f1;
    Formula* f2;
    Connective con;
    if(!PDUtils::isAtomBinaryFormula(fu, con, f1, f2)) {
      ALWAYS(PDUtils::isUnitAtom(fu, f1));
      f2 = Formula::trueFormula();
      con = IFF;
    }

    prems.reset();
    Formula* f1o = inner2Outer(f1, prems);
    Formula* f2o = inner2Outer(f2, prems);

    if(!f1o || !f2o) {
      //couldn't translate the introduced names, so we skip this equivalence
      if (env.options->showPreprocessing()) {
        env.beginOutput();
        env.out() << "[PP] ed_form_failed: " << u->toString() << std::endl;
        env.endOutput();
      }
      continue;
    }
    if(f1o==f1 && f2o==f2) {
      //no need to translate, we just use the original equivalence
      UnitList::push(u, res);
      if (env.options->showPreprocessing()) {
        env.beginOutput();
        env.out() << "[PP] ed_form_res_direct: " << u->toString() << std::endl;
        env.endOutput();
      }
      continue;
    }
    ASS(prems.isNonEmpty());
    prems.push(u);

    Formula* eqForm;
    if(con==IFF && f2o->connective()==TRUE) {
      //we handle the case of getting an unit atom from the original formula
      eqForm = f1o;
    }
    else {
      eqForm = new BinaryFormula(con, f1o, f2o);
    }
    eqForm = Formula::quantify(eqForm);
    eqForm = Flattening::flatten(eqForm);

    UnitList* premLst = 0;
    UnitList::pushFromIterator(UnitStack::Iterator(prems), premLst);
    Inference* inf = new InferenceMany(Inference::DEFINITION_UNFOLDING, premLst);
    FormulaUnit* newUnit = new FormulaUnit(eqForm, inf, Unit::getInputType(premLst));

    UnitList::push(newUnit,res);
    if (env.options->showPreprocessing()) {
      env.beginOutput();
      env.out() << "[PP] ed_form_res_translated: " << newUnit->toString() << std::endl;
      env.endOutput();
    }    
  }
  return res;
}

//////////////////////////////////////
// EquivalenceDiscoveringTransformer
//

EquivalenceDiscoveringTransformer::EquivalenceDiscoveringTransformer(const Options& opts)
 : _opts(opts)
{

}

bool EquivalenceDiscoveringTransformer::apply(Problem& prb)
{
  CALL("EquivalenceDiscoveringTransformer::apply(Problem&)");

  if(apply(prb.units())) {
    prb.invalidateEverything();
    return true;
  }
  return false;
}

bool EquivalenceDiscoveringTransformer::apply(UnitList*& units)
{
  CALL("EquivalenceDiscoveringTransformer::apply(UnitList*&)");

  bool formulaDiscovery = false;

  EquivalenceDiscoverer::CandidateRestriction restr;
  switch(_opts.predicateEquivalenceDiscovery()) {
  case Options::PED_ALL_ATOMS:
    restr = EquivalenceDiscoverer::CR_NONE;
    break;
  case Options::PED_DEFINITIONS:
    restr = EquivalenceDiscoverer::CR_DEFINITIONS;
    break;
  case Options::PED_ON:
    restr = EquivalenceDiscoverer::CR_EQUIVALENCES;
    break;
  case Options::PED_ALL_FORMULAS:
    restr = EquivalenceDiscoverer::CR_NONE;
    formulaDiscovery = true;
    break;
  case Options::PED_OFF:
  default:
    ASSERTION_VIOLATION;
  }

  EquivalenceDiscoverer eqd(true, _opts.predicateEquivalenceDiscoverySatConflictLimit(), restr,
      _opts.predicateEquivalenceDiscoveryAddImplications(),
      _opts.predicateEquivalenceDiscoveryRandomSimulation(), true);
  UnitList* equivs;

  if(formulaDiscovery) {
    FormulaEquivalenceDiscoverer fed(eqd);
    equivs = fed.getEquivalences(units, &_opts);
  }
  else {
    equivs = eqd.getEquivalences(units, &_opts);
  }
  if(!equivs) {
    return false;
  }

  units = UnitList::concat(equivs, units);

  PDInliner inl;
  inl.apply(units, true);

  return true;
}



}<|MERGE_RESOLUTION|>--- conflicted
+++ resolved
@@ -202,10 +202,10 @@
 
       _eligibleSatLits.push(slit);
 
-      if (env.options->showPreprocessing()) {
-        env.beginOutput();
-        env.out() << "[PP] ed_lits: fo: "<<(*npLit)<<"  sat: "<<slit.toString() << std::endl;
-        env.endOutput();
+      if (env->options->showPreprocessing()) {
+        env->beginOutput();
+        env->out() << "[PP] ed_lits: fo: "<<(*npLit)<<"  sat: "<<slit.toString() << std::endl;
+        env->endOutput();
       }
     }
   }
@@ -224,10 +224,10 @@
     addGrounding(cl);
   }
 
-  if (env.options->showPreprocessing()) {
-    env.beginOutput();
-    env.out() << "[PP] groundings added" << std::endl;
-    env.endOutput();
+  if (env->options->showPreprocessing()) {
+    env->beginOutput();
+    env->out() << "[PP] groundings added" << std::endl;
+    env->endOutput();
   }
 
   _filteredSatClauses.loadFromIterator(
@@ -236,19 +236,19 @@
 
   collectRelevantLits();
 
-  if (env.options->showPreprocessing()) {
-    env.beginOutput();
-    env.out() << "[PP] relevant literals collected" << std::endl;
-    env.endOutput();
+  if (env->options->showPreprocessing()) {
+    env->beginOutput();
+    env->out() << "[PP] relevant literals collected" << std::endl;
+    env->endOutput();
   }
   
   _solver->ensureVarCnt(_maxSatVar+1);
   _solver->addClauses(pvi(SATClauseStack::Iterator(_filteredSatClauses)));
 
-  if (env.options->showPreprocessing()) {
-    env.beginOutput();
-    env.out() << "[PP] grounded clauses added to SAT solver" << std::endl;
-    env.endOutput();
+  if (env->options->showPreprocessing()) {
+    env->beginOutput();
+    env->out() << "[PP] grounded clauses added to SAT solver" << std::endl;
+    env->endOutput();
   }
     
   if(_solver->getStatus()==SATSolver::UNSATISFIABLE) {
@@ -258,20 +258,20 @@
   ASS_EQ(_solver->getStatus(),SATSolver::SATISFIABLE);
 
   //the actual equivalence finding
-  if (env.options->showPreprocessing()) {
-    env.beginOutput();
-    env.out() << "[PP] starting equivalence discovery among "
+  if (env->options->showPreprocessing()) {
+    env->beginOutput();
+    env->out() << "[PP] starting equivalence discovery among "
             <<_eligibleSatLits.size()<<" atoms" << std::endl;
-    env.endOutput();
+    env->endOutput();
   }
   
   UnitList* res = 0;
   doISSatDiscovery(res);
 
-  if (env.options->showPreprocessing()) {
-    env.beginOutput();
-    env.out() << "[PP] finished" << std::endl;
-    env.endOutput();
+  if (env->options->showPreprocessing()) {
+    env->beginOutput();
+    env->out() << "[PP] finished" << std::endl;
+    env->endOutput();
   }
 
   return res;
@@ -294,20 +294,12 @@
       clauseCopies.push(clCopy);
     }
 
-<<<<<<< HEAD
-    if(TAG_ENABLED("sat_recorder")) {
-      _proofRecordingSolver = new Test::RecordingSatSolver(new TWLSolver(*env -> options, true));
-    }
-    else {
-      _proofRecordingSolver = new TWLSolver(*env -> options, true);
-=======
     // a relict of the LOGGING module -- could RecordingSatSolver be still useful?
     /*if(TAG_ENABLED("sat_recorder")) {
-      _proofRecordingSolver = new Test::RecordingSatSolver(new TWLSolver(*env.options, true));
+      _proofRecordingSolver = new Test::RecordingSatSolver(new TWLSolver(*env->options, true));
     }
     else*/ {
-      _proofRecordingSolver = new TWLSolver(*env.options, true);
->>>>>>> eaef0d47
+      _proofRecordingSolver = new TWLSolver(*env->options, true);
     }
     _proofRecordingSolver->ensureVarCnt(_maxSatVar+1);
     _proofRecordingSolver->addClauses(pvi(SATClauseStack::Iterator(clauseCopies)), true);
@@ -447,10 +439,10 @@
   FormulaUnit* fu = new FormulaUnit(atomForm, inf, Unit::AXIOM);
   UnitList::push(fu, eqAcc);
 
-  if (env.options->showPreprocessing()) {
-    env.beginOutput();
-    env.out() << "[PP] ed_tl: " << fu->toString() << std::endl;
-    env.endOutput();
+  if (env->options->showPreprocessing()) {
+    env->beginOutput();
+    env->out() << "[PP] ed_tl: " << fu->toString() << std::endl;
+    env->endOutput();
   }
 
   return false;
@@ -484,10 +476,10 @@
   FormulaUnit* fu = new FormulaUnit(eqForm, inf, Unit::AXIOM);
   UnitList::push(fu, eqAcc);
 
-  if (env.options->showPreprocessing()) {
-    env.beginOutput();
-    env.out() << "[PP] ed_eq: " << fu->toString() << std::endl;
-    env.endOutput();
+  if (env->options->showPreprocessing()) {
+    env->beginOutput();
+    env->out() << "[PP] ed_eq: " << fu->toString() << std::endl;
+    env->endOutput();
   }
 
   return true;
@@ -524,10 +516,10 @@
   FormulaUnit* fu = new FormulaUnit(eqForm, inf, Unit::AXIOM);
   UnitList::push(fu, eqAcc);
 
-  if (env.options->showPreprocessing()) {
-    env.beginOutput();
-    env.out() << "[PP] ed_imp: " << fu->toString() << std::endl;
-    env.endOutput();
+  if (env->options->showPreprocessing()) {
+    env->beginOutput();
+    env->out() << "[PP] ed_imp: " << fu->toString() << std::endl;
+    env->endOutput();
   }
 
   return true;
@@ -544,15 +536,15 @@
 
   Problem prb(units->copy());
 
-  if (env.options->showPreprocessing()) {
-    env.beginOutput();
-    env.out() << "--- preprocessing for equivalence discovery started ---" << std::endl;
+  if (env->options->showPreprocessing()) {
+    env->beginOutput();
+    env->out() << "--- preprocessing for equivalence discovery started ---" << std::endl;
   }
   Preprocess prepr(prepOpts);
   prepr.preprocess(prb);
-  if (env.options->showPreprocessing()) {
-    env.out() << "--- preprocessing for equivalence discovery finished ---" << std::endl;
-    env.endOutput();
+  if (env->options->showPreprocessing()) {
+    env->out() << "--- preprocessing for equivalence discovery finished ---" << std::endl;
+    env->endOutput();
   }
   //TODO: we will leak the results of this preprocessing iteration
 
@@ -651,20 +643,20 @@
 
     if(!f1o || !f2o) {
       //couldn't translate the introduced names, so we skip this equivalence
-      if (env.options->showPreprocessing()) {
-        env.beginOutput();
-        env.out() << "[PP] ed_form_failed: " << u->toString() << std::endl;
-        env.endOutput();
+      if (env->options->showPreprocessing()) {
+        env->beginOutput();
+        env->out() << "[PP] ed_form_failed: " << u->toString() << std::endl;
+        env->endOutput();
       }
       continue;
     }
     if(f1o==f1 && f2o==f2) {
       //no need to translate, we just use the original equivalence
       UnitList::push(u, res);
-      if (env.options->showPreprocessing()) {
-        env.beginOutput();
-        env.out() << "[PP] ed_form_res_direct: " << u->toString() << std::endl;
-        env.endOutput();
+      if (env->options->showPreprocessing()) {
+        env->beginOutput();
+        env->out() << "[PP] ed_form_res_direct: " << u->toString() << std::endl;
+        env->endOutput();
       }
       continue;
     }
@@ -688,10 +680,10 @@
     FormulaUnit* newUnit = new FormulaUnit(eqForm, inf, Unit::getInputType(premLst));
 
     UnitList::push(newUnit,res);
-    if (env.options->showPreprocessing()) {
-      env.beginOutput();
-      env.out() << "[PP] ed_form_res_translated: " << newUnit->toString() << std::endl;
-      env.endOutput();
+    if (env->options->showPreprocessing()) {
+      env->beginOutput();
+      env->out() << "[PP] ed_form_res_translated: " << newUnit->toString() << std::endl;
+      env->endOutput();
     }    
   }
   return res;
