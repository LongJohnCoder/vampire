--- conflicted
+++ resolved
@@ -396,46 +396,36 @@
   CALL("EqualityPropagator::apply(FormulaUnit*)");
 
   ASS(!u->isClause());
-  if (env.options->showPreprocessing()) {
-    env.beginOutput();
-    env.out() << "[PP] ep_args: " << u->toString() << std::endl;
-    env.endOutput();
+  if (env->options->showPreprocessing()) {
+    env->beginOutput();
+    env->out() << "[PP] ep_args: " << u->toString() << std::endl;
+    env->endOutput();
   }
 
   Formula* form = u->formula();
   Formula* newForm = applyTopLevel(form);
 
   if(form!=newForm) {
-<<<<<<< HEAD
-    env -> statistics->propagatedEqualities++;
-    LOG("pp_ep", "Equality propagator transformed\n  "<<(*form)<<" into\n  "<<(*newForm));
-=======
-    env.statistics->propagatedEqualities++;
-    if (env.options->showPreprocessing()) {
-      env.beginOutput();
-      env.out() << "[PP] Equality propagator transformed\n  "<<(*form)
+    env->statistics->propagatedEqualities++;
+    if (env->options->showPreprocessing()) {
+      env->beginOutput();
+      env->out() << "[PP] Equality propagator transformed\n  "<<(*form)
               <<" into\n  "<<(*newForm) << std::endl;
-      env.endOutput();
-    }
->>>>>>> eaef0d47
+      env->endOutput();
+    }
   }
 
   static SingletonVariableRemover svr;
   Formula* svrForm = svr.removeSingletonVars(newForm);
 
   if(newForm!=svrForm) {
-<<<<<<< HEAD
-    env -> statistics->removedSingletonVariables++;
-    LOG("pp_ep", "Singleton varible remover transformed\n  "<<(*newForm)<<" into\n  "<<(*svrForm));
-=======
-    env.statistics->removedSingletonVariables++;
-    if (env.options->showPreprocessing()) {
-      env.beginOutput();
-      env.out() << "[PP] Singleton variable remover transformed\n  "<<(*newForm)
+    env->statistics->removedSingletonVariables++;
+    if (env->options->showPreprocessing()) {
+      env->beginOutput();
+      env->out() << "[PP] Singleton variable remover transformed\n  "<<(*newForm)
               <<" into\n  "<<(*svrForm) << std::endl;
-      env.endOutput();
-    }
->>>>>>> eaef0d47
+      env->endOutput();
+    }
   }
 
   if(form==svrForm) {
