/**
 * @file Builder.cpp
 * Implements class Builder.
 */

#include <fstream>

#include "Lib/DHSet.hpp"
#include "Lib/Environment.hpp"
#include "Lib/Int.hpp"
#include "Lib/List.hpp"
#include "Lib/Sort.hpp"
#include "Lib/Stack.hpp"
#include "Lib/VirtualIterator.hpp"

#include "Kernel/Clause.hpp"
#include "Kernel/Formula.hpp"
#include "Kernel/FormulaUnit.hpp"

#include "Shell/Normalisation.hpp"
#include "Shell/Options.hpp"
#include "Shell/Preprocess.hpp"
#include "Shell/Property.hpp"
#include "Shell/SineUtils.hpp"

#include "Parse/TPTP.hpp"

#include "Storage.hpp"
#include "Builder.hpp"

namespace Shell
{
namespace LTB
{

Builder::Builder()
{
  CALL("Builder::Builder");

  _genThreshold=env -> options->sineGeneralityThreshold();
}

struct StringComparator
{
  static Comparison compare(const vstring& a, const vstring& b)
  {
    CALL("DefaultComparator::compare");

    int res=a.compare(b);
    if(res==0) {
      return EQUAL;
    }
    else if(res<0) {
      return LESS;
    }
    else {
      ASS(res>0);
      return GREATER;
    }
  }
};

struct DRecordComparator
{
  template<typename T>
  static Comparison compare(const pair<unsigned, T>& a, const pair<unsigned, T>& b)
  {
    CALL("DefaultComparator::compare");

    Comparison res=Int::compare(a.first, b.first);
    if(res==EQUAL) {
      res=DefaultComparator::compare(a.second, b.second);
    }
    return res;
  }
};


void Builder::build(VirtualIterator<vstring> fnameIterator)
{
  CALL("Builder::build");

  StringStack fnames;
  fnames.loadFromIterator(fnameIterator);

  if(env -> options->normalize()) {
    sort<StringComparator>(fnames.begin(), fnames.end());
  }

  UnitList* units=0;

  //read units from all the included files
  StringStack::Iterator fnit(fnames);
  while(fnit.hasNext()) {
<<<<<<< HEAD
    string fname=fnit.next();
    ifstream input(env -> options->includeFileName(fname).c_str());
=======
    vstring fname=fnit.next();
    ifstream input(env.options->includeFileName(fname).c_str());
>>>>>>> eaef0d47
    if(input.fail()) {
      USER_ERROR("Cannot open included file: "+env -> options->includeFileName(fname));
    }
    UnitList* newUnits = Parse::TPTP::parse(input);
    units=UnitList::concat(newUnits, units);
  }

  if(env -> options->normalize()) {
    Normalisation norm;
    units=norm.normalise(units);
  }


  Storage storage(false);
  storage.storeTheoryFileNames(fnames);

  //we store CNF of all units

  //first we need to prepare otions for the clausifier
  Options clausifyOptions(*env -> options);
  clausifyOptions._normalize=false;
  clausifyOptions._sineSelection=Options::SS_OFF;
  clausifyOptions._unusedPredicateDefinitionRemoval=false;
  clausifyOptions._functionDefinitionElimination=Options::FDE_NONE;
  clausifyOptions._inequalitySplitting=0;
  clausifyOptions._equalityResolutionWithDeletion=Options::RA_OFF;
  clausifyOptions._equalityProxy=Options::EP_OFF;
  clausifyOptions._generalSplitting=Options::RA_OFF;

  bool haveEmptyClause=false;

  //and now to the storing part
  UnitList::Iterator uit(units);
  while(uit.hasNext()) {
    Unit* u=uit.next();

    UnitList* localUnits=0;
    UnitList::push(u, localUnits);

    Property* prop = Property::scan(localUnits);
    Preprocess preproc(*prop,clausifyOptions);
    preproc.preprocess(localUnits);
    delete prop;

    //here we go through generated clauses and we check whether there isn't an empty clause
    //(as storage.storeCNFOfUnit doesn't allow storing them)
    UnitList::Iterator cit0(localUnits);
    while(cit0.hasNext()) {
      Unit* u=cit0.next();
      ASS(u->isClause());
      if(static_cast<Clause*>(u)->isEmpty()) {
	haveEmptyClause=true;
	goto cnf_storing_finished;
      }
    }


    ClauseIterator cit=pvi( getStaticCastIterator<Clause*>(UnitList::Iterator(localUnits)) );
    storage.storeCNFOfUnit(u->number(), cit);
  }

cnf_storing_finished:

  storage.storeEmptyClausePossession(haveEmptyClause);
  if(haveEmptyClause) {
    return;
  }

  storage.storeSignature();



  //from here starts the SInE related part

  _symExtr.onSignatureChange();
  SymId symIdBound=_symExtr.getSymIdBound();

  //determine symbol generality
  _gen.init(symIdBound,0);
  UnitList::DelIterator uit1(units);
  while(uit1.hasNext()) {
    Unit* u=uit1.next();
    SymIdIterator sit=_symExtr.extractSymIds(u);
    if(!sit.hasNext()) {
      uit1.del();
      if(!u->isClause() && static_cast<FormulaUnit*>(u)->formula()->connective()==TRUE) {
	//This is a unit that contains only a true constant, so we can skip it.
	//Such units occurred in the MZR LTB problems.
	continue;
      }
      _unitsWithoutSymbols.push(u);
      continue;
    }
    while(sit.hasNext()) {
      SymId sid=sit.next();
      _gen[sid]++;
    }
  }

  _def.init(symIdBound,0);
  UnitList::DelIterator uit2(units);
  while(uit2.hasNext()) {
    Unit* u=uit2.next();
    updateDefRelation(u);
  }

  _defSyms.init(symIdBound,0);

  Stack<DUnitRecord> unitStack;
  Stack<DUnitRecord> unitUniqueStack;
  DHSet<Unit*> prevUnits;

  Stack<DSymRecord> symStack;
  Stack<DSymRecord> symUniqueStack;
  DHSet<SymId> prevSyms;

  for(SymId i=0;i<symIdBound;i++) {

    unitStack.reset();
    symStack.reset();

    while(_def[i]) {
      DUnitRecord dur;
      dur=DURList::pop(_def[i]);

      unitStack.push(dur);

      SymIdIterator sit2=_symExtr.extractSymIds(dur.second);
      ASS(sit2.hasNext());
      while(sit2.hasNext()) {
	SymId symToAdd=sit2.next();
	if(symToAdd!=i) {
	  symStack.push(make_pair(dur.first, symToAdd));
	}
      }
    }

    sort<DRecordComparator>(unitStack.begin(), unitStack.end());
    sort<DRecordComparator>(symStack.begin(), symStack.end());

    //filter out duplicate symbols
    prevSyms.reset();
    symUniqueStack.reset();
    Stack<DSymRecord>::BottomFirstIterator ssit(symStack);
    while(ssit.hasNext()) {
      DSymRecord dsr=ssit.next();
      if(prevSyms.insert(dsr.second)) {
	symUniqueStack.push(dsr);
      }
    }

    //filter out duplicate units
    prevUnits.reset();
    unitUniqueStack.reset();
    Stack<DUnitRecord>::BottomFirstIterator usit(unitStack);
    while(usit.hasNext()) {
      DUnitRecord dur=usit.next();
      if(prevUnits.insert(dur.second)) {
	unitUniqueStack.push(dur);
      }
    }


    storage.storeDURs(i, unitUniqueStack);
    storage.storeDSRs(i, symUniqueStack);
  }

  storage.storeUnitsWithoutSymbols(_unitsWithoutSymbols);
}

void Builder::updateDefRelation(Unit* u)
{
  CALL("Builder::updateDefRelation");

  SymIdIterator sit=_symExtr.extractSymIds(u);

  static Stack<SymId> symbols;
  symbols.reset();

  unsigned minGen=INT_MAX;
  while(sit.hasNext()) {
    SymId sym=sit.next();
    unsigned val=_gen[sym];
    ASS_G(val,0);

    if(val<=_genThreshold) {
      //it a symbol fits under _genThreshold, add it immediately into the relation
      //with tolerance 1 (i.e. itolerance 100; see @b itoleranceLimit)
      DURList::push(make_pair(100,u),_def[sym]);
    }
    else {
      //otherwise
      symbols.push(sym);
    }

    if(val<minGen) {
      minGen=val;
    }
  }
  //there must have been at leas one symbol as we have handled units without
  //symbols separately
  ASS_L(minGen, INT_MAX);


  Stack<SymId>::Iterator sit2(symbols);
  while(sit2.hasNext()) {
    SymId sym=sit2.next();
    unsigned val=_gen[sym];
    //all symbols fitting under _genThreshold have been handled separately
    ASS_G(val,_genThreshold);

    unsigned itoleranceThreshold=(100*val)/minGen;

    if(itoleranceThreshold<=itoleranceLimit) {
      DURList::push(make_pair(itoleranceThreshold, u),_def[sym]);
    }
  }
}








}
}
<|MERGE_RESOLUTION|>--- conflicted
+++ resolved
@@ -92,13 +92,8 @@
   //read units from all the included files
   StringStack::Iterator fnit(fnames);
   while(fnit.hasNext()) {
-<<<<<<< HEAD
-    string fname=fnit.next();
+    vstring fname=fnit.next();
     ifstream input(env -> options->includeFileName(fname).c_str());
-=======
-    vstring fname=fnit.next();
-    ifstream input(env.options->includeFileName(fname).c_str());
->>>>>>> eaef0d47
     if(input.fail()) {
       USER_ERROR("Cannot open included file: "+env -> options->includeFileName(fname));
     }
