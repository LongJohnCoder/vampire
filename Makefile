--- conflicted
+++ resolved
@@ -85,11 +85,7 @@
 Z3FLAG= -DVZ3=0
 Z3LIB=
 ifeq (,$(shell echo $(MAKECMDGOALS) | sed 's/.*z3.*//g')) 
-<<<<<<< HEAD
-INCLUDES= -I. -Linclude -Iz3/api 
-=======
 INCLUDES= -I. -Iz3/api -Iz3/api/c++ 
->>>>>>> eafd9336
 ifeq (,$(shell echo $(MAKECMDGOALS) | sed 's/.*static.*//g'))
 Z3LIB= -Linclude -lz3 -lgomp -pthread -lrt -ldl
 else
